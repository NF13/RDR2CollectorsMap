<!DOCTYPE html>
<html lang="en">

<head>
  <meta charset="UTF-8">
  <meta name="viewport" content="width=device-width, initial-scale=1, shrink-to-fit=no">
  <link rel="shortcut icon" href="./favicon.png" />
  <title>Red Dead Online - Collectors Map</title>
  <meta name="description"
    content="Red Dead Online Collectors Map. Find all collectibles across the world and sell to Madam Nazar.">
  <meta name="keywords"
    content="Red Dead Online, Collectors Map, Collectors Map, Map, Interactive Map, Interactive, jeanropke map, jeanropke">
  <link rel="stylesheet" href="https://unpkg.com/leaflet@1.5.1/dist/leaflet.css" />
  <link rel="stylesheet" href="assets/css/bootstrap.min.css" />

  <link rel="stylesheet" href="assets/css/styles.css?nocache=220" />

  <script>
    var nocache = 220;
  </script>
</head>

<body>
  <div class="side-menu">
    <h2 id="main-header">
      <img id="main-header-left" src="./assets/images/header_bg_left.png" alt="">
      <div id="main-header-center">
        <span data-text="menu.collectables">Collectables</span>
        <h3 id="sub-header">
          <span class="cycle-data">Loading</span> - <span class="collectables-counter"
            data-text="menu.collectables_counter">Collected -- of --</span>
        </h3>
      </div>
      <img id="main-header-right" src="./assets/images/header_bg_right.png" alt="">
    </h2>
    <div class="settings-container">
      <div class="input-container-noflex">
        <input class="input-search" type="text" id="search" placeholder="Search items. Separated by ;"
          autocomplete="off">
      </div>
    </div>
    <div class="links-container">
      <a data-text="menu.hide_all" href="javascript:void(0);" onclick="Menu.hideAll()">Hide all</a>
      <a data-text="menu.show_all" href="javascript:void(0);" onclick="Menu.showAll()">Show all</a>
    </div>
    <div>
      <div class="menu-option clickable" data-type="american_flowers">
        <img class="icon" src="./assets/images/icons/american-flowers.png" />
        <span data-text="menu.american_flowers">American Wild Flowers</span>
        <input class="input-day" type="number" min="1" max="6" name="american_flowers">
        <div class="open-submenu"></div>
      </div>
      <div class="menu-hidden" data-type="american_flowers">
        <div class="collection-value">
          <span><span data-text="menu.collectables_value">Value</span>: $155.50</span>
          <span class="collection-reset" data-text="menu.reset">Reset</span>
          <span class="collection-sell" data-text="menu.sell">Sell</span>
        </div>
      </div>
    </div>
    <div>
      <div class="menu-option clickable" data-type="card_cups">
        <img class="icon" src="./assets/images/icons/card-cups.png" />
        <span data-text="menu.card_cups">Tarot Cards - Cups</span>
        <input class="input-day" type="number" min="1" max="6" name="card_cups">
        <div class="open-submenu"></div>
      </div>
      <div class="menu-hidden" data-type="card_cups">
        <div class="collection-value">
          <span><span data-text="menu.collectables_value">Value</span>: $240.50</span>
          <span class="collection-reset" data-text="menu.reset">Reset</span>
          <span class="collection-sell" data-text="menu.sell">Sell</span>
        </div>
      </div>
    </div>
    <div>
      <div class="menu-option clickable" data-type="card_swords">
        <img class="icon" src="./assets/images/icons/card-swords.png" />
        <span data-text="menu.card_swords">Tarot Cards - Swords</span>
        <input class="input-day" type="number" min="1" max="6" name="card_swords">
        <div class="open-submenu"></div>
      </div>
      <div class="menu-hidden" data-type="card_swords">
        <div class="collection-value">
          <span><span data-text="menu.collectables_value">Value</span>: $286.00</span>
          <span class="collection-reset" data-text="menu.reset">Reset</span>
          <span class="collection-sell" data-text="menu.sell">Sell</span>
        </div>
      </div>
    </div>
    <div>
      <div class="menu-option clickable" data-type="card_wands">
        <img class="icon" src="./assets/images/icons/card-wands.png" />
        <span data-text="menu.card_wands">Tarot Cards - Wands</span>
        <input class="input-day" type="number" min="1" max="6" name="card_wands">
        <div class="open-submenu"></div>
      </div>
      <div class="menu-hidden" data-type="card_wands">
        <div class="collection-value">
          <span><span data-text="menu.collectables_value">Value</span>: $239.00</span>
          <span class="collection-reset" data-text="menu.reset">Reset</span>
          <span class="collection-sell" data-text="menu.sell">Sell</span>
        </div>
      </div>
    </div>
    <div>
      <div class="menu-option clickable" data-type="card_pentacles">
        <img class="icon" src="./assets/images/icons/card-pentacles.png" />
        <span data-text="menu.card_pentacles">Tarot Cards - Pentacles</span>
        <input class="input-day" type="number" min="1" max="6" name="card_pentacles">
        <div class="open-submenu"></div>
      </div>
      <div class="menu-hidden" data-type="card_pentacles">
        <div class="collection-value">
          <span><span data-text="menu.collectables_value">Value</span>: $287.00</span>
          <span class="collection-reset" data-text="menu.reset">Reset</span>
          <span class="collection-sell" data-text="menu.sell">Sell</span>
        </div>
      </div>
    </div>
    <div>
      <div class="menu-option clickable" data-type="lost_bracelet">
        <img class="icon" src="./assets/images/icons/lost-bracelet.png" />
        <span data-text="menu.lost_bracelet">Lost Jewelry - Bracelets</span>
        <input class="input-day" type="number" min="1" max="6" name="lost_bracelet">
        <div class="open-submenu"></div>
      </div>
      <div class="menu-hidden" data-type="lost_bracelet">
        <div class="collection-value">
          <span><span data-text="menu.collectables_value">Value</span>: $271.50</span>
          <span class="collection-reset" data-text="menu.reset">Reset</span>
          <span class="collection-sell" data-text="menu.sell">Sell</span>
        </div>
      </div>
    </div>
    <div>
      <div class="menu-option clickable" data-type="lost_earrings">
        <img class="icon" src="./assets/images/icons/lost-earrings.png" />
        <span data-text="menu.lost_earrings">Lost Jewelry - Earrings</span>
        <input class="input-day" type="number" min="1" max="6" name="lost_earrings">
        <div class="open-submenu"></div>
      </div>
      <div class="menu-hidden" data-type="lost_earrings">
        <div class="collection-value">
          <span><span data-text="menu.collectables_value">Value</span>: $364.50</span>
          <span class="collection-reset" data-text="menu.reset">Reset</span>
          <span class="collection-sell" data-text="menu.sell">Sell</span>
        </div>
      </div>
    </div>
    <div>
      <div class="menu-option clickable" data-type="lost_necklaces">
        <img class="icon" src="./assets/images/icons/lost-necklaces.png" />
        <span data-text="menu.lost_necklaces">Lost Jewelry - Necklaces</span>
        <input class="input-day" type="number" min="1" max="6" name="lost_necklaces">
        <div class="open-submenu"></div>
      </div>
      <div class="menu-hidden" data-type="lost_necklaces">
        <div class="collection-value">
          <span><span data-text="menu.collectables_value">Value</span>: $335.00</span>
          <span class="collection-reset" data-text="menu.reset">Reset</span>
          <span class="collection-sell" data-text="menu.sell">Sell</span>
        </div>
      </div>
    </div>
    <div>
      <div class="menu-option clickable" data-type="lost_ring">
        <img class="icon" src="./assets/images/icons/lost-ring.png" />
        <span data-text="menu.lost_ring">Lost Jewelry - Rings</span>
        <input class="input-day" type="number" min="1" max="6" name="lost_ring">
        <div class="open-submenu"></div>
      </div>
      <div class="menu-hidden" data-type="lost_ring">
        <div class="collection-value">
          <span><span data-text="menu.collectables_value">Value</span>: $378.00</span>
          <span class="collection-reset" data-text="menu.reset">Reset</span>
          <span class="collection-sell" data-text="menu.sell">Sell</span>
        </div>
      </div>
    </div>
    <div>
      <div class="menu-option clickable" data-type="antique_bottles">
        <img class="icon" src="./assets/images/icons/antique-bottles.png" />
        <span data-text="menu.antique_bottles">Antique Alcohol Bottles</span>
        <input class="input-day" type="number" min="1" max="6" name="antique_bottles">
        <div class="open-submenu"></div>
      </div>
      <div class="menu-hidden" data-type="antique_bottles">
        <div class="collection-value">
          <span><span data-text="menu.collectables_value">Value</span>: $160.50</span>
          <span class="collection-reset" data-text="menu.reset">Reset</span>
          <span class="collection-sell" data-text="menu.sell">Sell</span>
        </div>
      </div>
    </div>
    <div>
      <div class="menu-option clickable" data-type="bird_eggs">
        <img class="icon" src="./assets/images/icons/bird-eggs.png" />
        <span data-text="menu.bird_eggs">Bird Eggs</span>
        <input class="input-day" type="number" min="1" max="6" name="bird_eggs">
        <div class="open-submenu"></div>
      </div>
      <div class="menu-hidden" data-type="bird_eggs">
        <div class="collection-value">
          <span><span data-text="menu.collectables_value">Value</span>: $182.50</span>
          <span class="collection-reset" data-text="menu.reset">Reset</span>
          <span class="collection-sell" data-text="menu.sell">Sell</span>
        </div>
      </div>
    </div>
    <div>
      <div class="menu-option clickable" data-type="arrowhead">
        <img class="icon" src="./assets/images/icons/arrowhead.png" />
        <span data-text="menu.arrowhead">Arrowheads</span>
        <input class="input-day" type="number" min="1" max="6" name="arrowhead">
        <div class="open-submenu"></div>
      </div>
      <div class="menu-hidden" data-type="arrowhead">
        <div class="collection-value">
          <span><span data-text="menu.collectables_value">Value</span>: $289.00</span>
          <span class="collection-reset" data-text="menu.reset">Reset</span>
          <span class="collection-sell" data-text="menu.sell">Sell</span>
        </div>
      </div>
    </div>
    <div>
      <div class="menu-option clickable" data-type="family_heirlooms">
        <img class="icon" src="./assets/images/icons/family-heirlooms.png" />
        <span data-text="menu.family_heirlooms">Family Heirlooms</span>
        <input class="input-day" type="number" min="1" max="6" name="family_heirlooms">
        <div class="open-submenu"></div>
      </div>
      <div class="menu-hidden" data-type="family_heirlooms">
        <div class="collection-value">
          <span><span data-text="menu.collectables_value">Value</span>: $292.50</span>
          <span class="collection-reset" data-text="menu.reset">Reset</span>
          <span class="collection-sell" data-text="menu.sell">Sell</span>
        </div>
      </div>
    </div>
    <div>
      <div class="menu-option clickable" data-type="coin">
        <img class="icon" src="./assets/images/icons/coin.png" />
        <span data-text="menu.coin">Coins</span>
        <input class="input-day" type="number" min="1" max="6" name="coin">
        <div class="open-submenu"></div>
      </div>
      <div class="menu-hidden" data-type="coin">
        <div class="collection-value">
          <span><span data-text="menu.collectables_value">Value</span>: $540.00</span>
          <span class="collection-reset" data-text="menu.reset">Reset</span>
          <span class="collection-sell" data-text="menu.sell">Sell</span>
        </div>
      </div>
    </div>

    <div>
      <div class="menu-option clickable" data-type="random">
        <img class="icon" src="./assets/images/icons/random.png" />
        <span data-text="menu.random_spots">Random Spots</span>
        <input style="margin: auto 35px auto auto" class="input-day" type="number" min="1" max="7" name="random">
      </div>
    </div>
    <h2 data-text="menu.utils">Utilities</h2>
    <div class="menu-option clickable" data-type="nazar">
      <img class="icon" src="./assets/images/icons/nazar.png" />
      <span data-text="menu.madam_nazar">Madam Nazar</span>
    </div>
    <div class="menu-option clickable" data-type="fast_travel">
      <img class="icon" src="./assets/images/icons/fast-travel.png" />
      <span data-text="menu.fast_travel">Fast Travel</span>
    </div>
    <div class="menu-option clickable" data-type="user_pins">
      <img class="icon" src="./assets/images/icons/pins.png" />
      <span data-text="menu.user_pins">User Pins</span>
    </div>
    <div>
      <div class="menu-option submenu-only">
        <img class="icon" src="./assets/images/icons/random.png">
        <span data-text="menu.random_encounters">Random Encounters</span>
        <div class="open-submenu" style="margin: auto 0 auto auto;"></div>
      </div>
      <div class="menu-hidden">
        <div class="collectible-wrapper clickable" data-type="egg_encounter">
          <img src="./assets/images/icons/egg-encounter.png" class="collectible-icon" />
          <span class="collectible-text">
            <p class="collectible" data-text="menu.egg_encounter">Egg Encounter</p>
          </span>
        </div>
        <div class="collectible-wrapper clickable" data-type="grave_robber">
          <img src="./assets/images/icons/grave-robber.png" class="collectible-icon" />
          <span class="collectible-text">
            <p class="collectible" data-text="menu.grave_robber">Grave Robber</p>
          </span>
        </div>
        <div class="collectible-wrapper clickable" data-type="dog_encounter">
          <img src="./assets/images/icons/dog-encounter.png" class="collectible-icon" />
          <span class="collectible-text">
            <p class="collectible" data-text="menu.dog_encounter">Dog Encounter</p>
          </span>
        </div>
        <div class="collectible-wrapper clickable" data-type="treasure_hunter">
          <img src="./assets/images/icons/treasure-hunter.png" class="collectible-icon" />
          <span class="collectible-text">
            <p class="collectible" data-text="menu.treasure_hunter">Treasure Hunter</p>
          </span>
        </div>
        <div class="collectible-wrapper clickable" data-type="tree_map">
          <img src="./assets/images/icons/tree-map.png" class="collectible-icon" />
          <span class="collectible-text">
            <p class="collectible" data-text="menu.tree_map">Treasure Map</p>
          </span>
        </div>
        <div class="collectible-wrapper clickable" data-type="fame_seeker">
          <img src="./assets/images/icons/fame-seeker.png" class="collectible-icon" />
          <span class="collectible-text">
            <p class="collectible" data-text="menu.fame_seeker">Fame Seeker</p>
          </span>
        </div>
        <div class="collectible-wrapper clickable" data-type="wounded_animal">
          <img src="./assets/images/icons/wounded-animal.png" class="collectible-icon" />
          <span class="collectible-text">
            <p class="collectible" data-text="menu.wounded_animal">Wounded Animal</p>
          </span>
        </div>
      </div>
    </div>
    <div>
      <div class="menu-option clickable" data-type="treasure">
        <img class="icon" src="./assets/images/icons/treasure.png" />
        <span data-text="menu.treasures">Treasures</span>
        <div class="open-submenu" style="margin: auto 0 auto auto;"></div>
      </div>
      <div class="menu-hidden" data-type="treasure">
        <div class="collection-value">
          <a data-text="menu.hide_all" href="javascript:void(0);" onclick="Treasures.showHideAll(true)">Hide all</a>
          <a data-text="menu.show_all" href="javascript:void(0);" onclick="Treasures.showHideAll(false)">Show all</a>
        </div>
      </div>
    </div>

    <div class="header">
      <span class="header-border"></span>
      <h2 class="header-title" data-text="menu.settings">Settings</h2>
      <span class="header-border"></span>
    </div>
    <div class="settings-container">
      <div class="input-container">
        <label for="tools" data-text="menu.tool_type">Tool type</label>
        <select class="input-day wide-select-menu" id="tools">
          <option value="0" data-text="menu.tool_type.no_tools">No tools</option>
          <option value="1" data-text="menu.tool_type.shovel">Shovel</option>
          <option value="2" data-text="menu.tool_type.metal_detector">Metal detector</option>
          <option value="3" data-text="menu.tool_type.all" selected>All</option>
        </select>
      </div>
      <div class="input-container">
        <label for="marker-cluster" data-text="menu.marker_cluster">Markers cluster</label>
        <div class="input-checkbox-wrapper">
          <input class="input-checkbox" type="checkbox" name="marker-cluster" value="1" id="marker-cluster" />
          <label class="input-checkbox-label" for="marker-cluster"></label>
        </div>
      </div>
      <div class="input-container">
        <label for="reset-markers" data-text="menu.reset_markers_daily">Reset markers daily</label>
        <div class="input-checkbox-wrapper">
          <input class="input-checkbox" type="checkbox" name="reset-markers" value="1" id="reset-markers" />
          <label class="input-checkbox-label" for="reset-markers"></label>
        </div>
      </div>
      <div class="input-container clickable" data-toggle="modal" data-target="#clear-markers-modal">
        <label data-text="menu.clear_markers">Reset markers now</label>
        <div class="input-action"></div>
      </div>
      <hr class="menu-divider">
      <div class="input-container">
        <label for="pins-place-mode" data-text="menu.user_pins_place_mode">Create new pin on click</label>
        <div class="input-checkbox-wrapper">
          <input class="input-checkbox" type="checkbox" name="pins-place-mode" value="1" id="pins-place-mode" />
          <label class="input-checkbox-label" for="pins-place-mode"></label>
        </div>
      </div>
      <div class="input-container">
        <label for="pins-edit-mode" data-text="menu.user_pins_edit_mode">Enable pin editing</label>
        <div class="input-checkbox-wrapper">
          <input class="input-checkbox" type="checkbox" name="pins-edit-mode" value="1" id="pins-edit-mode" />
          <label class="input-checkbox-label" for="pins-edit-mode"></label>
        </div>
      </div>
      <hr class="menu-divider">
      <div class="input-container">
        <label for="enable-inventory" data-text="menu.enable_inventory">Enable inventory</label>
        <div class="input-checkbox-wrapper">
          <input class="input-checkbox" type="checkbox" name="enable-inventory" value="1" id="enable-inventory" />
          <label class="input-checkbox-label" for="enable-inventory"></label>
        </div>
      </div>
      <div class="input-container">
        <label for="enable-inventory-popups" data-text="menu.enable_inventory_popups">Enable inventory in popups</label>
        <div class="input-checkbox-wrapper">
          <input class="input-checkbox" type="checkbox" name="enable-inventory-popups" value="1"
            id="enable-inventory-popups" />
          <label class="input-checkbox-label" for="enable-inventory-popups"></label>
        </div>
      </div>
      <div class="input-container">
        <label for="enable-inventory-menu-update" data-text="menu.enable_inventory_menu_update">Toggling menu items updates inventory</label>
        <div class="input-checkbox-wrapper">
          <input class="input-checkbox" type="checkbox" name="enable-inventory-menu-update" value="1"
            id="enable-inventory-menu-update" />
          <label class="input-checkbox-label" for="enable-inventory-menu-update"></label>
        </div>
      </div>
      <div class="input-container">
        <label for="inventory-stack" data-text="menu.inventory_stack">Item stack size</label>
        <input id="inventory-stack" class="input-day narrow-select-menu" type="number" min="1" max="10" value="10">
      </div>
      <div class="input-container clickable" data-toggle="modal" data-target="#clear-inventory-modal">
        <label data-text="menu.clear_inventory">Clear inventory</label>
        <div class="input-action"></div>
      </div>
      <hr class="menu-divider">
      <div class="input-container">
        <label for="show-coordinates" data-text="menu.show_coords">Show coordinates on click</label>
        <div class="input-checkbox-wrapper">
          <input class="input-checkbox" type="checkbox" name="show-coordinates" value="1" id="show-coordinates" />
          <label class="input-checkbox-label" for="show-coordinates"></label>
        </div>
      </div>
      <div class="input-container">
        <label for="tools" data-text="menu.language">Language</label>
        <select class="input-day wide-select-menu" id="language">
          <option value="de-de">Deutsch</option>
          <option value="en-us" selected>English</option>
          <option value="es-es">Español</option>
          <option value="fr-fr">Français</option>
          <option value="it-it">Italiano</option>
          <option value="hu-hu">Magyar nyelv</option>
          <option value="pt-br">Português</option>
          <option value="pl">Polski</option>
          <option value="ru">Русский</option>
          <option value="ar-ar">ٱلْعَرَبِيَّة</option>
          <option value="ko">한국어</option>
          <option value="th-th">ภาษาไทย</option>
          <option value="zh-s">简体中文</option>
          <option value="zh-t">繁体中文</option>
        </select>
      </div>
    </div>

    <div class="header">
      <span class="header-border"></span>
      <h2 class="header-title">
        <span data-text="menu.route_generator">Route generator</span>
        <span class="help-button">[Beta]</span>
      </h2>
      <span class="header-border"></span>
    </div>
    <div class="links-container">
      <a data-text="menu.generate_route" href="javascript:void(0);" onclick="Routes.generatePath(true)">Generate
        route</a>
      <a data-text="menu.generate_route_clear" href="javascript:void(0);" onclick="Routes.clearPath()">Clear route</a>
    </div>
    <div class="settings-container">
      <div class="input-container">
        <label for="generate-route-generate-on-visit" data-text="menu.generate_route_generate_on_visit">Generate route
          on page visit</label>
        <div class="input-checkbox-wrapper">
          <input class="input-checkbox" type="checkbox" name="generate-route-generate-on-visit" value="1"
            id="generate-route-generate-on-visit" />
          <label class="input-checkbox-label" for="generate-route-generate-on-visit"></label>
        </div>
      </div>
      <div class="input-container">
        <label for="generate-route-ignore-collected" data-text="menu.generate_route_ignore_collected">Ignore collected
          items</label>
        <div class="input-checkbox-wrapper">
          <input class="input-checkbox" type="checkbox" name="generate-route-ignore-collected" value="1"
            id="generate-route-ignore-collected" />
          <label class="input-checkbox-label" for="generate-route-ignore-collected"></label>
        </div>
      </div>
      <div class="input-container">
        <label for="generate-route-auto-update" data-text="menu.generate_route_auto_update">Automatically
          update route</label>
        <div class="input-checkbox-wrapper">
          <input class="input-checkbox" type="checkbox" name="generate-route-auto-update" value="1"
            id="generate-route-auto-update" />
          <label class="input-checkbox-label" for="generate-route-auto-update"></label>
        </div>
      </div>
      <div class="input-container">
        <label for="generate-route-distance" data-text="menu.generate_route_distance">Maximum line length</label>
        <input id="generate-route-distance" class="input-day narrow-select-menu" type="number" min="1" max="200"
          value="25">
      </div>
      <div class="input-container">
        <label for="generate-route-start" data-text="menu.generate_route_start">Route starts at</label>
        <select class="input-day wide-select-menu" id="generate-route-start">
          <option value="SW" data-text="menu.generate_route_start.sw">Southwest (↙)</option>
          <option value="NE" data-text="menu.generate_route_start.ne">Northeast (↗)</option>
          <option value="N" data-text="menu.generate_route_start.n">North (↑)</option>
          <option value="SE" data-text="menu.generate_route_start.se">Southeast (↘)</option>
          <option value="Custom" data-text="menu.generate_route_start.custom">Custom</option>
        </select>
      </div>
      <div class="input-container">
        <label for="generate-route-start-lat" data-text="menu.generate_route_start_lat">Route start lat.</label>
        <input id="generate-route-start-lat" class="input-day wide-select-menu" type="number" step="any"
          value="-119.9063">
      </div>
      <div class="input-container">
        <label for="generate-route-start-lng" data-text="menu.generate_route_start_lng">Route start long.</label>
        <input id="generate-route-start-lng" class="input-day wide-select-menu" type="number" step="any" value="8.0313">
      </div>
    </div>

    <h4 data-text="menu.custom_routes">Custom routes</h4>
    <div class="links-container">
      <a data-text="menu.import_route" href="javascript:void(0);" onclick="Routes.importCustomRoute()">Import
        route</a>
      <a data-text="menu.export_route" href="javascript:void(0);" onclick="Routes.exportCustomRoute()">Export
        route</a>
    </div>
    <div class="settings-container">
      <div class="input-container">
        <label for="custom-routes" data-text="menu.enable_custom_route">Enable custom route</label>
        <div class="input-checkbox-wrapper">
          <input class="input-checkbox" type="checkbox" name="custom-routes" value="1" id="custom-routes" />
          <label class="input-checkbox-label" for="custom-routes"></label>
        </div>
      </div>
      <div class="input-container clickable" data-toggle="modal" data-target="#clear-routes-modal">
        <label data-text="menu.clear_custom_routes">Clear custom route</label>
        <div class="input-action"></div>
      </div>
    </div>

    <div class="header">
      <span class="header-border"></span>
      <h2 class="header-title" data-text="menu.import_export_title">Import/Export</h2>
      <span class="header-border"></span>
    </div>
    <div class="settings-container">
      <div class="input-container-noflex">
        <h4 class="no-margin-top" data-text="menu.settings_import_export_title">Settings</h4>
      </div>
      <div class="input-container-noflex">
        <p class="explain-text" data-text="menu.import_export_explanation">
          This will import or export your settings. Importing settings will replace all current settings and reload the
          page. This feature does not include pins.
        </p>
      </div>
      <div class="input-container-noflex">
        <input id="cookie-import-file" type="file" class="input-file" autocomplete="off">
      </div>
      <div class="input-container-noflex">
        <button id="cookie-import" type="button" class="btn btn-default narrow-select-menu"
          data-text="menu.import_button">Import</button>
        <button id="cookie-export" type="button" class="btn btn-default narrow-select-menu"
          data-text="menu.export_button">Export</button>
      </div>
      <div class="input-container-noflex">
        <h4 data-text="menu.pins_import_export_title">User Pins</h4>
      </div>
      <div class="input-container-noflex">
        <p class="explain-text" data-text="menu.pins_import_export_explanation">
          This will import or export your pins. Importing pins will replace all current pins.
        </p>
      </div>
      <div class="input-container-noflex">
        <input id="pins-import-file" type="file" class="input-file" autocomplete="off">
      </div>
      <div class="input-container-noflex">
        <button id="pins-import" type="button" class="btn btn-default narrow-select-menu"
          data-text="menu.user_pins_import">Import</button>
        <button id="pins-export" type="button" class="btn btn-default narrow-select-menu"
          data-text="menu.user_pins_export">Export</button>
      </div>
    </div>

    <div class="header">
      <span class="header-border"></span>
      <h2 class="header-title">Debug</h2>
      <span class="header-border"></span>
    </div>
    <div class="settings-container">
      <div class="input-container-noflex">
        <p class="explain-text">
          These settings will not be saved. These settings are for development purposes and should not be used by
          regular users.
        </p>
      </div>
      <div class="input-container">
        <label for="show-all-markers">Show all markers</label>
        <div class="input-checkbox-wrapper">
          <input class="input-checkbox" type="checkbox" name="show-all-markers" value="1" id="show-all-markers" />
          <label class="input-checkbox-label" for="show-all-markers"></label>
        </div>
      </div>
      <div class="input-container-noflex">
        <input id="debug-marker-lat" placeholder="Lat." type="text" name="debug-marker-lat" class="input-day" value="">
        <input id="debug-marker-lng" placeholder="Long." type="text" name="debug-marker-lng" class="input-day" value="">
      </div>
      <div class="input-container-noflex">
        <input id="debug-marker-name" placeholder="Enter Debug Marker Name" type="text" class="input-search"
          autocomplete="off">
      </div>
      <div class="input-container-noflex">
        <button id="debug-place-marker" type="button" class="btn btn-default narrow-select-menu"
          onclick="MapBase.submitDebugForm()">Place</button>
      </div>
    </div>

    <div class="header">
      <span class="header-border"></span>
      <h2 class="header-title" data-text="menu.information_links">Links/Information</h2>
      <span class="header-border"></span>
    </div>
    <div class="settings-container">
      <a class="no-style wiki-page"
        href="https://github.com/jeanropke/RDR2CollectorsMap/wiki/RDO-Collectors-Map-User-Guide-(English)"
        target="_blank">
        <div class="input-container clickable">
          <label data-text="menu.read_wiki">Read this map's Wiki</label>
          <div class="input-action external"></div>
        </div>
      </a>
      <a class="no-style" href="https://jeanropke.github.io/RDOMap/" target="_blank">
        <div class="input-container clickable">
          <label data-text="menu.rdo_map">RDO Map</label>
          <div class="input-action external"></div>
        </div>
      </a>
      <a class="no-style" href="https://github.com/jeanropke/RDR2CollectorsMap/issues" target="_blank">
        <div class="input-container clickable">
          <label data-text="menu.report_issues">Report issues here</label>
          <div class="input-action external"></div>
        </div>
      </a>
      <a class="no-style" href="./index-legacy.html" target="_blank">
        <div class="input-container clickable">
          <label data-text="menu.return_legacy">Return to legacy version</label>
          <div class="input-action external"></div>
        </div>
      </a>
      <hr class="menu-divider">
      <form class="donate-form" action="https://www.paypal.com/cgi-bin/webscr" method="post" target="_blank">
        <input type="hidden" name="cmd" value="_donations" />
        <input type="hidden" name="business" value="X3A9DHBPW3B2A" />
        <select class="input-day" name="currency_code">
          <option value="AUD">AUD $</option>
          <option value="BRL">BRL R$</option>
          <option value="CAD">CAD $</option>
          <option value="CHF">CHF Fr.</option>
          <option value="CZK">CZK Kč</option>
          <option value="DKK">DKK kr.</option>
          <option value="EUR">EUR €</option>
          <option value="GBP">GBP £</option>
          <option value="HKD">HKD $</option>
          <option value="HUF">HUF Ft</option>
          <option value="ILS">ILS ₪</option>
          <option value="JPY">JPY ‎¥‎</option>
          <option value="MXN">‎MXN $‎</option>
          <option value="MYR">MYR RM</option>
          <option value="NOK">NOK kr</option>
          <option value="NZD">NZD $</option>
          <option value="PHP">‎PHP ₱</option>
          <option value="PLN">PLN gr</option>
          <option value="RUB">RUB ₽</option>
          <option value="SEK">SEK kr</option>
          <option value="SGD">SGD $</option>
          <option value="THB">THB ฿</option>
          <option value="TWD">TWD $</option>
          <option value="USD" selected>USD $</option>
        </select>
        <br>
        <input type="image" src="https://www.paypalobjects.com/en_US/i/btn/btn_donateCC_LG.gif" border="0" name="submit"
          title="PayPal - The safer, easier way to pay online!" alt="Donate with PayPal button" />
        <img alt="" border="0" src="https://www.paypal.com/en_US/i/scr/pixel.gif" width="1" height="1" />
      </form>
    </div>

    <br>
  </div>
  <div class="menu-toggle">></div>

  <div class="timer-container display-in-front">
    <div id="countdown">--:--:--</div>
    <div id="day-cycle"></div>
  </div>
  <div class="clock-container">
    <div id="time-in-game">--:--</div>
    <div id="am-pm-time"></div>
  </div>
  <div class="counter-container">
    <p id="item-counter">-- of --</p>
  </div>
  <div id="map">

  </div>
  <div class="lat-lng-container">
    <p></p><button id="lat-lng-container-close-button">×</button>
  </div>

  <div class="map-cycle-alert hidden">
    Today's cycles haven't been updated yet. Please refresh to check for updates.
    <button class="close-button">×</button>
  </div>

  <!-- Modals -->
  <div class="modal fade" id="clear-markers-modal" tabindex="-1" role="dialog" aria-labelledby="clear-markers-title">
    <div class="modal-dialog modal-sm" role="document">
      <div class="modal-content">
        <div class="modal-header">
          <h4 class="modal-title" id="clear-markers-title" data-text="menu.modal_clear_markers_title">Reset markers?
          </h4>
        </div>
        <div class="modal-body" data-text="menu.modal_clear_markers_body">
          This will reset all markers you've removed from the map. This action cannot be undone.
        </div>
        <div class="modal-footer">
          <button type="button" class="btn btn-secondary" data-dismiss="modal" data-text="menu.no">No</button>
          <button id="clear-markers" type="button" class="btn btn-danger" data-dismiss="modal"
            data-text="menu.yes">Yes</button>
        </div>
      </div>
    </div>
  </div>

  <div class="modal fade" id="clear-inventory-modal" tabindex="-1" role="dialog"
    aria-labelledby="clear-inventory-title">
    <div class="modal-dialog modal-sm" role="document">
      <div class="modal-content">
        <div class="modal-header">
          <h4 class="modal-title" id="clear-inventory-title" data-text="menu.modal_clear_inventory_title">Clear
            inventory?</h4>
        </div>
        <div class="modal-body" data-text="menu.modal_clear_inventory_body">
          This will clear your inventory. This action cannot be undone.
        </div>
        <div class="modal-footer">
          <button type="button" class="btn btn-secondary" data-dismiss="modal" data-text="menu.no">No</button>
          <button id="clear-inventory" type="button" class="btn btn-danger" data-dismiss="modal"
            data-text="menu.yes">Yes</button>
        </div>
      </div>
    </div>
  </div>

  <div class="modal fade" id="clear-routes-modal" tabindex="-1" role="dialog" aria-labelledby="clear-routes-title">
    <div class="modal-dialog modal-sm" role="document">
      <div class="modal-content">
        <div class="modal-header">
          <h4 class="modal-title" id="clear-routes-title" data-text="menu.modal_clear_routes_title">Remove custom
            routes?</h4>
        </div>
        <div class="modal-body" data-text="menu.modal_clear_routes_body">
          This will remove all custom routes currently on the map. Unsaved progress will be lost. This action cannot be
          undone.
        </div>
        <div class="modal-footer">
          <button type="button" class="btn btn-secondary" data-dismiss="modal" data-text="menu.no">No</button>
          <button id="clear-custom-routes" type="button" class="btn btn-danger" data-dismiss="modal"
            data-text="menu.yes">Yes</button>
        </div>
      </div>
    </div>
  </div>

  <script src="assets/js/lib/jquery-3.4.1.min.js"></script>
  <script src="assets/js/lib/bootstrap.min.js"></script>
  <script src="assets/js/lib/jquery.cookie.js"></script>
  <script src="https://unpkg.com/leaflet@1.5.1/dist/leaflet.js"></script>
  <script src="https://cdnjs.cloudflare.com/ajax/libs/OverlappingMarkerSpiderfier-Leaflet/0.2.6/oms.min.js"></script>
<<<<<<< HEAD
  <script src="assets/js/settings.js?nocache=219"></script>
  <script src="assets/js/cycles.js?nocache=219"></script>
  <script src="assets/js/marker.js?nocache=219"></script>
  <script src="assets/js/inventory.js?nocache=219"></script>
  <script src="assets/js/treasures.js?nocache=219"></script>
  <script src="assets/js/encounters.js?nocache=219"></script>
  <script src="assets/js/pins.js?nocache=219"></script>
  <script src="assets/js/map.js?nocache=219"></script>
  <script src="assets/js/language.js?nocache=219"></script>
  <script src="assets/js/menu.js?nocache=219"></script>
  <script src="assets/js/routes.js?nocache=219"></script>
  <script src="assets/js/scripts.js?nocache=219"></script>

  <script src="assets/js/pathfinder.js?nocache=214" async></script>

=======
  <script src="assets/js/settings.js?nocache=220"></script>
  <script src="assets/js/cycles.js?nocache=220"></script>
  <script src="assets/js/marker.js?nocache=220"></script>
  <script src="assets/js/inventory.js?nocache=220"></script>
  <script src="assets/js/treasures.js?nocache=220"></script>
  <script src="assets/js/encounters.js?nocache=220"></script>
  <script src="assets/js/pins.js?nocache=220"></script>
  <script src="assets/js/map.js?nocache=220"></script>
  <script src="assets/js/language.js?nocache=220"></script>
  <script src="assets/js/menu.js?nocache=220"></script>
  <script src="assets/js/routes.js?nocache=220"></script>
  <script src="assets/js/loot.js?nocache=220"></script>
  <script src="assets/js/scripts.js?nocache=220"></script>
>>>>>>> 3846d8a8
  <!-- Global site tag (gtag.js) - Google Analytics -->
  <script async src="https://www.googletagmanager.com/gtag/js?id=UA-39999584-4"></script>
  <script>
    window.dataLayer = window.dataLayer || [];

    function gtag() {
      dataLayer.push(arguments);
    }
    gtag('js', new Date());

    gtag('config', 'UA-39999584-4');

  </script>

</body>

</html><|MERGE_RESOLUTION|>--- conflicted
+++ resolved
@@ -1,823 +1,805 @@
-<!DOCTYPE html>
-<html lang="en">
-
-<head>
-  <meta charset="UTF-8">
-  <meta name="viewport" content="width=device-width, initial-scale=1, shrink-to-fit=no">
-  <link rel="shortcut icon" href="./favicon.png" />
-  <title>Red Dead Online - Collectors Map</title>
-  <meta name="description"
-    content="Red Dead Online Collectors Map. Find all collectibles across the world and sell to Madam Nazar.">
-  <meta name="keywords"
-    content="Red Dead Online, Collectors Map, Collectors Map, Map, Interactive Map, Interactive, jeanropke map, jeanropke">
-  <link rel="stylesheet" href="https://unpkg.com/leaflet@1.5.1/dist/leaflet.css" />
-  <link rel="stylesheet" href="assets/css/bootstrap.min.css" />
-
-  <link rel="stylesheet" href="assets/css/styles.css?nocache=220" />
-
-  <script>
-    var nocache = 220;
-  </script>
-</head>
-
-<body>
-  <div class="side-menu">
-    <h2 id="main-header">
-      <img id="main-header-left" src="./assets/images/header_bg_left.png" alt="">
-      <div id="main-header-center">
-        <span data-text="menu.collectables">Collectables</span>
-        <h3 id="sub-header">
-          <span class="cycle-data">Loading</span> - <span class="collectables-counter"
-            data-text="menu.collectables_counter">Collected -- of --</span>
-        </h3>
-      </div>
-      <img id="main-header-right" src="./assets/images/header_bg_right.png" alt="">
-    </h2>
-    <div class="settings-container">
-      <div class="input-container-noflex">
-        <input class="input-search" type="text" id="search" placeholder="Search items. Separated by ;"
-          autocomplete="off">
-      </div>
-    </div>
-    <div class="links-container">
-      <a data-text="menu.hide_all" href="javascript:void(0);" onclick="Menu.hideAll()">Hide all</a>
-      <a data-text="menu.show_all" href="javascript:void(0);" onclick="Menu.showAll()">Show all</a>
-    </div>
-    <div>
-      <div class="menu-option clickable" data-type="american_flowers">
-        <img class="icon" src="./assets/images/icons/american-flowers.png" />
-        <span data-text="menu.american_flowers">American Wild Flowers</span>
-        <input class="input-day" type="number" min="1" max="6" name="american_flowers">
-        <div class="open-submenu"></div>
-      </div>
-      <div class="menu-hidden" data-type="american_flowers">
-        <div class="collection-value">
-          <span><span data-text="menu.collectables_value">Value</span>: $155.50</span>
-          <span class="collection-reset" data-text="menu.reset">Reset</span>
-          <span class="collection-sell" data-text="menu.sell">Sell</span>
-        </div>
-      </div>
-    </div>
-    <div>
-      <div class="menu-option clickable" data-type="card_cups">
-        <img class="icon" src="./assets/images/icons/card-cups.png" />
-        <span data-text="menu.card_cups">Tarot Cards - Cups</span>
-        <input class="input-day" type="number" min="1" max="6" name="card_cups">
-        <div class="open-submenu"></div>
-      </div>
-      <div class="menu-hidden" data-type="card_cups">
-        <div class="collection-value">
-          <span><span data-text="menu.collectables_value">Value</span>: $240.50</span>
-          <span class="collection-reset" data-text="menu.reset">Reset</span>
-          <span class="collection-sell" data-text="menu.sell">Sell</span>
-        </div>
-      </div>
-    </div>
-    <div>
-      <div class="menu-option clickable" data-type="card_swords">
-        <img class="icon" src="./assets/images/icons/card-swords.png" />
-        <span data-text="menu.card_swords">Tarot Cards - Swords</span>
-        <input class="input-day" type="number" min="1" max="6" name="card_swords">
-        <div class="open-submenu"></div>
-      </div>
-      <div class="menu-hidden" data-type="card_swords">
-        <div class="collection-value">
-          <span><span data-text="menu.collectables_value">Value</span>: $286.00</span>
-          <span class="collection-reset" data-text="menu.reset">Reset</span>
-          <span class="collection-sell" data-text="menu.sell">Sell</span>
-        </div>
-      </div>
-    </div>
-    <div>
-      <div class="menu-option clickable" data-type="card_wands">
-        <img class="icon" src="./assets/images/icons/card-wands.png" />
-        <span data-text="menu.card_wands">Tarot Cards - Wands</span>
-        <input class="input-day" type="number" min="1" max="6" name="card_wands">
-        <div class="open-submenu"></div>
-      </div>
-      <div class="menu-hidden" data-type="card_wands">
-        <div class="collection-value">
-          <span><span data-text="menu.collectables_value">Value</span>: $239.00</span>
-          <span class="collection-reset" data-text="menu.reset">Reset</span>
-          <span class="collection-sell" data-text="menu.sell">Sell</span>
-        </div>
-      </div>
-    </div>
-    <div>
-      <div class="menu-option clickable" data-type="card_pentacles">
-        <img class="icon" src="./assets/images/icons/card-pentacles.png" />
-        <span data-text="menu.card_pentacles">Tarot Cards - Pentacles</span>
-        <input class="input-day" type="number" min="1" max="6" name="card_pentacles">
-        <div class="open-submenu"></div>
-      </div>
-      <div class="menu-hidden" data-type="card_pentacles">
-        <div class="collection-value">
-          <span><span data-text="menu.collectables_value">Value</span>: $287.00</span>
-          <span class="collection-reset" data-text="menu.reset">Reset</span>
-          <span class="collection-sell" data-text="menu.sell">Sell</span>
-        </div>
-      </div>
-    </div>
-    <div>
-      <div class="menu-option clickable" data-type="lost_bracelet">
-        <img class="icon" src="./assets/images/icons/lost-bracelet.png" />
-        <span data-text="menu.lost_bracelet">Lost Jewelry - Bracelets</span>
-        <input class="input-day" type="number" min="1" max="6" name="lost_bracelet">
-        <div class="open-submenu"></div>
-      </div>
-      <div class="menu-hidden" data-type="lost_bracelet">
-        <div class="collection-value">
-          <span><span data-text="menu.collectables_value">Value</span>: $271.50</span>
-          <span class="collection-reset" data-text="menu.reset">Reset</span>
-          <span class="collection-sell" data-text="menu.sell">Sell</span>
-        </div>
-      </div>
-    </div>
-    <div>
-      <div class="menu-option clickable" data-type="lost_earrings">
-        <img class="icon" src="./assets/images/icons/lost-earrings.png" />
-        <span data-text="menu.lost_earrings">Lost Jewelry - Earrings</span>
-        <input class="input-day" type="number" min="1" max="6" name="lost_earrings">
-        <div class="open-submenu"></div>
-      </div>
-      <div class="menu-hidden" data-type="lost_earrings">
-        <div class="collection-value">
-          <span><span data-text="menu.collectables_value">Value</span>: $364.50</span>
-          <span class="collection-reset" data-text="menu.reset">Reset</span>
-          <span class="collection-sell" data-text="menu.sell">Sell</span>
-        </div>
-      </div>
-    </div>
-    <div>
-      <div class="menu-option clickable" data-type="lost_necklaces">
-        <img class="icon" src="./assets/images/icons/lost-necklaces.png" />
-        <span data-text="menu.lost_necklaces">Lost Jewelry - Necklaces</span>
-        <input class="input-day" type="number" min="1" max="6" name="lost_necklaces">
-        <div class="open-submenu"></div>
-      </div>
-      <div class="menu-hidden" data-type="lost_necklaces">
-        <div class="collection-value">
-          <span><span data-text="menu.collectables_value">Value</span>: $335.00</span>
-          <span class="collection-reset" data-text="menu.reset">Reset</span>
-          <span class="collection-sell" data-text="menu.sell">Sell</span>
-        </div>
-      </div>
-    </div>
-    <div>
-      <div class="menu-option clickable" data-type="lost_ring">
-        <img class="icon" src="./assets/images/icons/lost-ring.png" />
-        <span data-text="menu.lost_ring">Lost Jewelry - Rings</span>
-        <input class="input-day" type="number" min="1" max="6" name="lost_ring">
-        <div class="open-submenu"></div>
-      </div>
-      <div class="menu-hidden" data-type="lost_ring">
-        <div class="collection-value">
-          <span><span data-text="menu.collectables_value">Value</span>: $378.00</span>
-          <span class="collection-reset" data-text="menu.reset">Reset</span>
-          <span class="collection-sell" data-text="menu.sell">Sell</span>
-        </div>
-      </div>
-    </div>
-    <div>
-      <div class="menu-option clickable" data-type="antique_bottles">
-        <img class="icon" src="./assets/images/icons/antique-bottles.png" />
-        <span data-text="menu.antique_bottles">Antique Alcohol Bottles</span>
-        <input class="input-day" type="number" min="1" max="6" name="antique_bottles">
-        <div class="open-submenu"></div>
-      </div>
-      <div class="menu-hidden" data-type="antique_bottles">
-        <div class="collection-value">
-          <span><span data-text="menu.collectables_value">Value</span>: $160.50</span>
-          <span class="collection-reset" data-text="menu.reset">Reset</span>
-          <span class="collection-sell" data-text="menu.sell">Sell</span>
-        </div>
-      </div>
-    </div>
-    <div>
-      <div class="menu-option clickable" data-type="bird_eggs">
-        <img class="icon" src="./assets/images/icons/bird-eggs.png" />
-        <span data-text="menu.bird_eggs">Bird Eggs</span>
-        <input class="input-day" type="number" min="1" max="6" name="bird_eggs">
-        <div class="open-submenu"></div>
-      </div>
-      <div class="menu-hidden" data-type="bird_eggs">
-        <div class="collection-value">
-          <span><span data-text="menu.collectables_value">Value</span>: $182.50</span>
-          <span class="collection-reset" data-text="menu.reset">Reset</span>
-          <span class="collection-sell" data-text="menu.sell">Sell</span>
-        </div>
-      </div>
-    </div>
-    <div>
-      <div class="menu-option clickable" data-type="arrowhead">
-        <img class="icon" src="./assets/images/icons/arrowhead.png" />
-        <span data-text="menu.arrowhead">Arrowheads</span>
-        <input class="input-day" type="number" min="1" max="6" name="arrowhead">
-        <div class="open-submenu"></div>
-      </div>
-      <div class="menu-hidden" data-type="arrowhead">
-        <div class="collection-value">
-          <span><span data-text="menu.collectables_value">Value</span>: $289.00</span>
-          <span class="collection-reset" data-text="menu.reset">Reset</span>
-          <span class="collection-sell" data-text="menu.sell">Sell</span>
-        </div>
-      </div>
-    </div>
-    <div>
-      <div class="menu-option clickable" data-type="family_heirlooms">
-        <img class="icon" src="./assets/images/icons/family-heirlooms.png" />
-        <span data-text="menu.family_heirlooms">Family Heirlooms</span>
-        <input class="input-day" type="number" min="1" max="6" name="family_heirlooms">
-        <div class="open-submenu"></div>
-      </div>
-      <div class="menu-hidden" data-type="family_heirlooms">
-        <div class="collection-value">
-          <span><span data-text="menu.collectables_value">Value</span>: $292.50</span>
-          <span class="collection-reset" data-text="menu.reset">Reset</span>
-          <span class="collection-sell" data-text="menu.sell">Sell</span>
-        </div>
-      </div>
-    </div>
-    <div>
-      <div class="menu-option clickable" data-type="coin">
-        <img class="icon" src="./assets/images/icons/coin.png" />
-        <span data-text="menu.coin">Coins</span>
-        <input class="input-day" type="number" min="1" max="6" name="coin">
-        <div class="open-submenu"></div>
-      </div>
-      <div class="menu-hidden" data-type="coin">
-        <div class="collection-value">
-          <span><span data-text="menu.collectables_value">Value</span>: $540.00</span>
-          <span class="collection-reset" data-text="menu.reset">Reset</span>
-          <span class="collection-sell" data-text="menu.sell">Sell</span>
-        </div>
-      </div>
-    </div>
-
-    <div>
-      <div class="menu-option clickable" data-type="random">
-        <img class="icon" src="./assets/images/icons/random.png" />
-        <span data-text="menu.random_spots">Random Spots</span>
-        <input style="margin: auto 35px auto auto" class="input-day" type="number" min="1" max="7" name="random">
-      </div>
-    </div>
-    <h2 data-text="menu.utils">Utilities</h2>
-    <div class="menu-option clickable" data-type="nazar">
-      <img class="icon" src="./assets/images/icons/nazar.png" />
-      <span data-text="menu.madam_nazar">Madam Nazar</span>
-    </div>
-    <div class="menu-option clickable" data-type="fast_travel">
-      <img class="icon" src="./assets/images/icons/fast-travel.png" />
-      <span data-text="menu.fast_travel">Fast Travel</span>
-    </div>
-    <div class="menu-option clickable" data-type="user_pins">
-      <img class="icon" src="./assets/images/icons/pins.png" />
-      <span data-text="menu.user_pins">User Pins</span>
-    </div>
-    <div>
-      <div class="menu-option submenu-only">
-        <img class="icon" src="./assets/images/icons/random.png">
-        <span data-text="menu.random_encounters">Random Encounters</span>
-        <div class="open-submenu" style="margin: auto 0 auto auto;"></div>
-      </div>
-      <div class="menu-hidden">
-        <div class="collectible-wrapper clickable" data-type="egg_encounter">
-          <img src="./assets/images/icons/egg-encounter.png" class="collectible-icon" />
-          <span class="collectible-text">
-            <p class="collectible" data-text="menu.egg_encounter">Egg Encounter</p>
-          </span>
-        </div>
-        <div class="collectible-wrapper clickable" data-type="grave_robber">
-          <img src="./assets/images/icons/grave-robber.png" class="collectible-icon" />
-          <span class="collectible-text">
-            <p class="collectible" data-text="menu.grave_robber">Grave Robber</p>
-          </span>
-        </div>
-        <div class="collectible-wrapper clickable" data-type="dog_encounter">
-          <img src="./assets/images/icons/dog-encounter.png" class="collectible-icon" />
-          <span class="collectible-text">
-            <p class="collectible" data-text="menu.dog_encounter">Dog Encounter</p>
-          </span>
-        </div>
-        <div class="collectible-wrapper clickable" data-type="treasure_hunter">
-          <img src="./assets/images/icons/treasure-hunter.png" class="collectible-icon" />
-          <span class="collectible-text">
-            <p class="collectible" data-text="menu.treasure_hunter">Treasure Hunter</p>
-          </span>
-        </div>
-        <div class="collectible-wrapper clickable" data-type="tree_map">
-          <img src="./assets/images/icons/tree-map.png" class="collectible-icon" />
-          <span class="collectible-text">
-            <p class="collectible" data-text="menu.tree_map">Treasure Map</p>
-          </span>
-        </div>
-        <div class="collectible-wrapper clickable" data-type="fame_seeker">
-          <img src="./assets/images/icons/fame-seeker.png" class="collectible-icon" />
-          <span class="collectible-text">
-            <p class="collectible" data-text="menu.fame_seeker">Fame Seeker</p>
-          </span>
-        </div>
-        <div class="collectible-wrapper clickable" data-type="wounded_animal">
-          <img src="./assets/images/icons/wounded-animal.png" class="collectible-icon" />
-          <span class="collectible-text">
-            <p class="collectible" data-text="menu.wounded_animal">Wounded Animal</p>
-          </span>
-        </div>
-      </div>
-    </div>
-    <div>
-      <div class="menu-option clickable" data-type="treasure">
-        <img class="icon" src="./assets/images/icons/treasure.png" />
-        <span data-text="menu.treasures">Treasures</span>
-        <div class="open-submenu" style="margin: auto 0 auto auto;"></div>
-      </div>
-      <div class="menu-hidden" data-type="treasure">
-        <div class="collection-value">
-          <a data-text="menu.hide_all" href="javascript:void(0);" onclick="Treasures.showHideAll(true)">Hide all</a>
-          <a data-text="menu.show_all" href="javascript:void(0);" onclick="Treasures.showHideAll(false)">Show all</a>
-        </div>
-      </div>
-    </div>
-
-    <div class="header">
-      <span class="header-border"></span>
-      <h2 class="header-title" data-text="menu.settings">Settings</h2>
-      <span class="header-border"></span>
-    </div>
-    <div class="settings-container">
-      <div class="input-container">
-        <label for="tools" data-text="menu.tool_type">Tool type</label>
-        <select class="input-day wide-select-menu" id="tools">
-          <option value="0" data-text="menu.tool_type.no_tools">No tools</option>
-          <option value="1" data-text="menu.tool_type.shovel">Shovel</option>
-          <option value="2" data-text="menu.tool_type.metal_detector">Metal detector</option>
-          <option value="3" data-text="menu.tool_type.all" selected>All</option>
-        </select>
-      </div>
-      <div class="input-container">
-        <label for="marker-cluster" data-text="menu.marker_cluster">Markers cluster</label>
-        <div class="input-checkbox-wrapper">
-          <input class="input-checkbox" type="checkbox" name="marker-cluster" value="1" id="marker-cluster" />
-          <label class="input-checkbox-label" for="marker-cluster"></label>
-        </div>
-      </div>
-      <div class="input-container">
-        <label for="reset-markers" data-text="menu.reset_markers_daily">Reset markers daily</label>
-        <div class="input-checkbox-wrapper">
-          <input class="input-checkbox" type="checkbox" name="reset-markers" value="1" id="reset-markers" />
-          <label class="input-checkbox-label" for="reset-markers"></label>
-        </div>
-      </div>
-      <div class="input-container clickable" data-toggle="modal" data-target="#clear-markers-modal">
-        <label data-text="menu.clear_markers">Reset markers now</label>
-        <div class="input-action"></div>
-      </div>
-      <hr class="menu-divider">
-      <div class="input-container">
-        <label for="pins-place-mode" data-text="menu.user_pins_place_mode">Create new pin on click</label>
-        <div class="input-checkbox-wrapper">
-          <input class="input-checkbox" type="checkbox" name="pins-place-mode" value="1" id="pins-place-mode" />
-          <label class="input-checkbox-label" for="pins-place-mode"></label>
-        </div>
-      </div>
-      <div class="input-container">
-        <label for="pins-edit-mode" data-text="menu.user_pins_edit_mode">Enable pin editing</label>
-        <div class="input-checkbox-wrapper">
-          <input class="input-checkbox" type="checkbox" name="pins-edit-mode" value="1" id="pins-edit-mode" />
-          <label class="input-checkbox-label" for="pins-edit-mode"></label>
-        </div>
-      </div>
-      <hr class="menu-divider">
-      <div class="input-container">
-        <label for="enable-inventory" data-text="menu.enable_inventory">Enable inventory</label>
-        <div class="input-checkbox-wrapper">
-          <input class="input-checkbox" type="checkbox" name="enable-inventory" value="1" id="enable-inventory" />
-          <label class="input-checkbox-label" for="enable-inventory"></label>
-        </div>
-      </div>
-      <div class="input-container">
-        <label for="enable-inventory-popups" data-text="menu.enable_inventory_popups">Enable inventory in popups</label>
-        <div class="input-checkbox-wrapper">
-          <input class="input-checkbox" type="checkbox" name="enable-inventory-popups" value="1"
-            id="enable-inventory-popups" />
-          <label class="input-checkbox-label" for="enable-inventory-popups"></label>
-        </div>
-      </div>
-      <div class="input-container">
-        <label for="enable-inventory-menu-update" data-text="menu.enable_inventory_menu_update">Toggling menu items updates inventory</label>
-        <div class="input-checkbox-wrapper">
-          <input class="input-checkbox" type="checkbox" name="enable-inventory-menu-update" value="1"
-            id="enable-inventory-menu-update" />
-          <label class="input-checkbox-label" for="enable-inventory-menu-update"></label>
-        </div>
-      </div>
-      <div class="input-container">
-        <label for="inventory-stack" data-text="menu.inventory_stack">Item stack size</label>
-        <input id="inventory-stack" class="input-day narrow-select-menu" type="number" min="1" max="10" value="10">
-      </div>
-      <div class="input-container clickable" data-toggle="modal" data-target="#clear-inventory-modal">
-        <label data-text="menu.clear_inventory">Clear inventory</label>
-        <div class="input-action"></div>
-      </div>
-      <hr class="menu-divider">
-      <div class="input-container">
-        <label for="show-coordinates" data-text="menu.show_coords">Show coordinates on click</label>
-        <div class="input-checkbox-wrapper">
-          <input class="input-checkbox" type="checkbox" name="show-coordinates" value="1" id="show-coordinates" />
-          <label class="input-checkbox-label" for="show-coordinates"></label>
-        </div>
-      </div>
-      <div class="input-container">
-        <label for="tools" data-text="menu.language">Language</label>
-        <select class="input-day wide-select-menu" id="language">
-          <option value="de-de">Deutsch</option>
-          <option value="en-us" selected>English</option>
-          <option value="es-es">Español</option>
-          <option value="fr-fr">Français</option>
-          <option value="it-it">Italiano</option>
-          <option value="hu-hu">Magyar nyelv</option>
-          <option value="pt-br">Português</option>
-          <option value="pl">Polski</option>
-          <option value="ru">Русский</option>
-          <option value="ar-ar">ٱلْعَرَبِيَّة</option>
-          <option value="ko">한국어</option>
-          <option value="th-th">ภาษาไทย</option>
-          <option value="zh-s">简体中文</option>
-          <option value="zh-t">繁体中文</option>
-        </select>
-      </div>
-    </div>
-
-    <div class="header">
-      <span class="header-border"></span>
-      <h2 class="header-title">
-        <span data-text="menu.route_generator">Route generator</span>
-        <span class="help-button">[Beta]</span>
-      </h2>
-      <span class="header-border"></span>
-    </div>
-    <div class="links-container">
-      <a data-text="menu.generate_route" href="javascript:void(0);" onclick="Routes.generatePath(true)">Generate
-        route</a>
-      <a data-text="menu.generate_route_clear" href="javascript:void(0);" onclick="Routes.clearPath()">Clear route</a>
-    </div>
-    <div class="settings-container">
-      <div class="input-container">
-        <label for="generate-route-generate-on-visit" data-text="menu.generate_route_generate_on_visit">Generate route
-          on page visit</label>
-        <div class="input-checkbox-wrapper">
-          <input class="input-checkbox" type="checkbox" name="generate-route-generate-on-visit" value="1"
-            id="generate-route-generate-on-visit" />
-          <label class="input-checkbox-label" for="generate-route-generate-on-visit"></label>
-        </div>
-      </div>
-      <div class="input-container">
-        <label for="generate-route-ignore-collected" data-text="menu.generate_route_ignore_collected">Ignore collected
-          items</label>
-        <div class="input-checkbox-wrapper">
-          <input class="input-checkbox" type="checkbox" name="generate-route-ignore-collected" value="1"
-            id="generate-route-ignore-collected" />
-          <label class="input-checkbox-label" for="generate-route-ignore-collected"></label>
-        </div>
-      </div>
-      <div class="input-container">
-        <label for="generate-route-auto-update" data-text="menu.generate_route_auto_update">Automatically
-          update route</label>
-        <div class="input-checkbox-wrapper">
-          <input class="input-checkbox" type="checkbox" name="generate-route-auto-update" value="1"
-            id="generate-route-auto-update" />
-          <label class="input-checkbox-label" for="generate-route-auto-update"></label>
-        </div>
-      </div>
-      <div class="input-container">
-        <label for="generate-route-distance" data-text="menu.generate_route_distance">Maximum line length</label>
-        <input id="generate-route-distance" class="input-day narrow-select-menu" type="number" min="1" max="200"
-          value="25">
-      </div>
-      <div class="input-container">
-        <label for="generate-route-start" data-text="menu.generate_route_start">Route starts at</label>
-        <select class="input-day wide-select-menu" id="generate-route-start">
-          <option value="SW" data-text="menu.generate_route_start.sw">Southwest (↙)</option>
-          <option value="NE" data-text="menu.generate_route_start.ne">Northeast (↗)</option>
-          <option value="N" data-text="menu.generate_route_start.n">North (↑)</option>
-          <option value="SE" data-text="menu.generate_route_start.se">Southeast (↘)</option>
-          <option value="Custom" data-text="menu.generate_route_start.custom">Custom</option>
-        </select>
-      </div>
-      <div class="input-container">
-        <label for="generate-route-start-lat" data-text="menu.generate_route_start_lat">Route start lat.</label>
-        <input id="generate-route-start-lat" class="input-day wide-select-menu" type="number" step="any"
-          value="-119.9063">
-      </div>
-      <div class="input-container">
-        <label for="generate-route-start-lng" data-text="menu.generate_route_start_lng">Route start long.</label>
-        <input id="generate-route-start-lng" class="input-day wide-select-menu" type="number" step="any" value="8.0313">
-      </div>
-    </div>
-
-    <h4 data-text="menu.custom_routes">Custom routes</h4>
-    <div class="links-container">
-      <a data-text="menu.import_route" href="javascript:void(0);" onclick="Routes.importCustomRoute()">Import
-        route</a>
-      <a data-text="menu.export_route" href="javascript:void(0);" onclick="Routes.exportCustomRoute()">Export
-        route</a>
-    </div>
-    <div class="settings-container">
-      <div class="input-container">
-        <label for="custom-routes" data-text="menu.enable_custom_route">Enable custom route</label>
-        <div class="input-checkbox-wrapper">
-          <input class="input-checkbox" type="checkbox" name="custom-routes" value="1" id="custom-routes" />
-          <label class="input-checkbox-label" for="custom-routes"></label>
-        </div>
-      </div>
-      <div class="input-container clickable" data-toggle="modal" data-target="#clear-routes-modal">
-        <label data-text="menu.clear_custom_routes">Clear custom route</label>
-        <div class="input-action"></div>
-      </div>
-    </div>
-
-    <div class="header">
-      <span class="header-border"></span>
-      <h2 class="header-title" data-text="menu.import_export_title">Import/Export</h2>
-      <span class="header-border"></span>
-    </div>
-    <div class="settings-container">
-      <div class="input-container-noflex">
-        <h4 class="no-margin-top" data-text="menu.settings_import_export_title">Settings</h4>
-      </div>
-      <div class="input-container-noflex">
-        <p class="explain-text" data-text="menu.import_export_explanation">
-          This will import or export your settings. Importing settings will replace all current settings and reload the
-          page. This feature does not include pins.
-        </p>
-      </div>
-      <div class="input-container-noflex">
-        <input id="cookie-import-file" type="file" class="input-file" autocomplete="off">
-      </div>
-      <div class="input-container-noflex">
-        <button id="cookie-import" type="button" class="btn btn-default narrow-select-menu"
-          data-text="menu.import_button">Import</button>
-        <button id="cookie-export" type="button" class="btn btn-default narrow-select-menu"
-          data-text="menu.export_button">Export</button>
-      </div>
-      <div class="input-container-noflex">
-        <h4 data-text="menu.pins_import_export_title">User Pins</h4>
-      </div>
-      <div class="input-container-noflex">
-        <p class="explain-text" data-text="menu.pins_import_export_explanation">
-          This will import or export your pins. Importing pins will replace all current pins.
-        </p>
-      </div>
-      <div class="input-container-noflex">
-        <input id="pins-import-file" type="file" class="input-file" autocomplete="off">
-      </div>
-      <div class="input-container-noflex">
-        <button id="pins-import" type="button" class="btn btn-default narrow-select-menu"
-          data-text="menu.user_pins_import">Import</button>
-        <button id="pins-export" type="button" class="btn btn-default narrow-select-menu"
-          data-text="menu.user_pins_export">Export</button>
-      </div>
-    </div>
-
-    <div class="header">
-      <span class="header-border"></span>
-      <h2 class="header-title">Debug</h2>
-      <span class="header-border"></span>
-    </div>
-    <div class="settings-container">
-      <div class="input-container-noflex">
-        <p class="explain-text">
-          These settings will not be saved. These settings are for development purposes and should not be used by
-          regular users.
-        </p>
-      </div>
-      <div class="input-container">
-        <label for="show-all-markers">Show all markers</label>
-        <div class="input-checkbox-wrapper">
-          <input class="input-checkbox" type="checkbox" name="show-all-markers" value="1" id="show-all-markers" />
-          <label class="input-checkbox-label" for="show-all-markers"></label>
-        </div>
-      </div>
-      <div class="input-container-noflex">
-        <input id="debug-marker-lat" placeholder="Lat." type="text" name="debug-marker-lat" class="input-day" value="">
-        <input id="debug-marker-lng" placeholder="Long." type="text" name="debug-marker-lng" class="input-day" value="">
-      </div>
-      <div class="input-container-noflex">
-        <input id="debug-marker-name" placeholder="Enter Debug Marker Name" type="text" class="input-search"
-          autocomplete="off">
-      </div>
-      <div class="input-container-noflex">
-        <button id="debug-place-marker" type="button" class="btn btn-default narrow-select-menu"
-          onclick="MapBase.submitDebugForm()">Place</button>
-      </div>
-    </div>
-
-    <div class="header">
-      <span class="header-border"></span>
-      <h2 class="header-title" data-text="menu.information_links">Links/Information</h2>
-      <span class="header-border"></span>
-    </div>
-    <div class="settings-container">
-      <a class="no-style wiki-page"
-        href="https://github.com/jeanropke/RDR2CollectorsMap/wiki/RDO-Collectors-Map-User-Guide-(English)"
-        target="_blank">
-        <div class="input-container clickable">
-          <label data-text="menu.read_wiki">Read this map's Wiki</label>
-          <div class="input-action external"></div>
-        </div>
-      </a>
-      <a class="no-style" href="https://jeanropke.github.io/RDOMap/" target="_blank">
-        <div class="input-container clickable">
-          <label data-text="menu.rdo_map">RDO Map</label>
-          <div class="input-action external"></div>
-        </div>
-      </a>
-      <a class="no-style" href="https://github.com/jeanropke/RDR2CollectorsMap/issues" target="_blank">
-        <div class="input-container clickable">
-          <label data-text="menu.report_issues">Report issues here</label>
-          <div class="input-action external"></div>
-        </div>
-      </a>
-      <a class="no-style" href="./index-legacy.html" target="_blank">
-        <div class="input-container clickable">
-          <label data-text="menu.return_legacy">Return to legacy version</label>
-          <div class="input-action external"></div>
-        </div>
-      </a>
-      <hr class="menu-divider">
-      <form class="donate-form" action="https://www.paypal.com/cgi-bin/webscr" method="post" target="_blank">
-        <input type="hidden" name="cmd" value="_donations" />
-        <input type="hidden" name="business" value="X3A9DHBPW3B2A" />
-        <select class="input-day" name="currency_code">
-          <option value="AUD">AUD $</option>
-          <option value="BRL">BRL R$</option>
-          <option value="CAD">CAD $</option>
-          <option value="CHF">CHF Fr.</option>
-          <option value="CZK">CZK Kč</option>
-          <option value="DKK">DKK kr.</option>
-          <option value="EUR">EUR €</option>
-          <option value="GBP">GBP £</option>
-          <option value="HKD">HKD $</option>
-          <option value="HUF">HUF Ft</option>
-          <option value="ILS">ILS ₪</option>
-          <option value="JPY">JPY ‎¥‎</option>
-          <option value="MXN">‎MXN $‎</option>
-          <option value="MYR">MYR RM</option>
-          <option value="NOK">NOK kr</option>
-          <option value="NZD">NZD $</option>
-          <option value="PHP">‎PHP ₱</option>
-          <option value="PLN">PLN gr</option>
-          <option value="RUB">RUB ₽</option>
-          <option value="SEK">SEK kr</option>
-          <option value="SGD">SGD $</option>
-          <option value="THB">THB ฿</option>
-          <option value="TWD">TWD $</option>
-          <option value="USD" selected>USD $</option>
-        </select>
-        <br>
-        <input type="image" src="https://www.paypalobjects.com/en_US/i/btn/btn_donateCC_LG.gif" border="0" name="submit"
-          title="PayPal - The safer, easier way to pay online!" alt="Donate with PayPal button" />
-        <img alt="" border="0" src="https://www.paypal.com/en_US/i/scr/pixel.gif" width="1" height="1" />
-      </form>
-    </div>
-
-    <br>
-  </div>
-  <div class="menu-toggle">></div>
-
-  <div class="timer-container display-in-front">
-    <div id="countdown">--:--:--</div>
-    <div id="day-cycle"></div>
-  </div>
-  <div class="clock-container">
-    <div id="time-in-game">--:--</div>
-    <div id="am-pm-time"></div>
-  </div>
-  <div class="counter-container">
-    <p id="item-counter">-- of --</p>
-  </div>
-  <div id="map">
-
-  </div>
-  <div class="lat-lng-container">
-    <p></p><button id="lat-lng-container-close-button">×</button>
-  </div>
-
-  <div class="map-cycle-alert hidden">
-    Today's cycles haven't been updated yet. Please refresh to check for updates.
-    <button class="close-button">×</button>
-  </div>
-
-  <!-- Modals -->
-  <div class="modal fade" id="clear-markers-modal" tabindex="-1" role="dialog" aria-labelledby="clear-markers-title">
-    <div class="modal-dialog modal-sm" role="document">
-      <div class="modal-content">
-        <div class="modal-header">
-          <h4 class="modal-title" id="clear-markers-title" data-text="menu.modal_clear_markers_title">Reset markers?
-          </h4>
-        </div>
-        <div class="modal-body" data-text="menu.modal_clear_markers_body">
-          This will reset all markers you've removed from the map. This action cannot be undone.
-        </div>
-        <div class="modal-footer">
-          <button type="button" class="btn btn-secondary" data-dismiss="modal" data-text="menu.no">No</button>
-          <button id="clear-markers" type="button" class="btn btn-danger" data-dismiss="modal"
-            data-text="menu.yes">Yes</button>
-        </div>
-      </div>
-    </div>
-  </div>
-
-  <div class="modal fade" id="clear-inventory-modal" tabindex="-1" role="dialog"
-    aria-labelledby="clear-inventory-title">
-    <div class="modal-dialog modal-sm" role="document">
-      <div class="modal-content">
-        <div class="modal-header">
-          <h4 class="modal-title" id="clear-inventory-title" data-text="menu.modal_clear_inventory_title">Clear
-            inventory?</h4>
-        </div>
-        <div class="modal-body" data-text="menu.modal_clear_inventory_body">
-          This will clear your inventory. This action cannot be undone.
-        </div>
-        <div class="modal-footer">
-          <button type="button" class="btn btn-secondary" data-dismiss="modal" data-text="menu.no">No</button>
-          <button id="clear-inventory" type="button" class="btn btn-danger" data-dismiss="modal"
-            data-text="menu.yes">Yes</button>
-        </div>
-      </div>
-    </div>
-  </div>
-
-  <div class="modal fade" id="clear-routes-modal" tabindex="-1" role="dialog" aria-labelledby="clear-routes-title">
-    <div class="modal-dialog modal-sm" role="document">
-      <div class="modal-content">
-        <div class="modal-header">
-          <h4 class="modal-title" id="clear-routes-title" data-text="menu.modal_clear_routes_title">Remove custom
-            routes?</h4>
-        </div>
-        <div class="modal-body" data-text="menu.modal_clear_routes_body">
-          This will remove all custom routes currently on the map. Unsaved progress will be lost. This action cannot be
-          undone.
-        </div>
-        <div class="modal-footer">
-          <button type="button" class="btn btn-secondary" data-dismiss="modal" data-text="menu.no">No</button>
-          <button id="clear-custom-routes" type="button" class="btn btn-danger" data-dismiss="modal"
-            data-text="menu.yes">Yes</button>
-        </div>
-      </div>
-    </div>
-  </div>
-
-  <script src="assets/js/lib/jquery-3.4.1.min.js"></script>
-  <script src="assets/js/lib/bootstrap.min.js"></script>
-  <script src="assets/js/lib/jquery.cookie.js"></script>
-  <script src="https://unpkg.com/leaflet@1.5.1/dist/leaflet.js"></script>
-  <script src="https://cdnjs.cloudflare.com/ajax/libs/OverlappingMarkerSpiderfier-Leaflet/0.2.6/oms.min.js"></script>
-<<<<<<< HEAD
-  <script src="assets/js/settings.js?nocache=219"></script>
-  <script src="assets/js/cycles.js?nocache=219"></script>
-  <script src="assets/js/marker.js?nocache=219"></script>
-  <script src="assets/js/inventory.js?nocache=219"></script>
-  <script src="assets/js/treasures.js?nocache=219"></script>
-  <script src="assets/js/encounters.js?nocache=219"></script>
-  <script src="assets/js/pins.js?nocache=219"></script>
-  <script src="assets/js/map.js?nocache=219"></script>
-  <script src="assets/js/language.js?nocache=219"></script>
-  <script src="assets/js/menu.js?nocache=219"></script>
-  <script src="assets/js/routes.js?nocache=219"></script>
-  <script src="assets/js/scripts.js?nocache=219"></script>
-
-  <script src="assets/js/pathfinder.js?nocache=214" async></script>
-
-=======
-  <script src="assets/js/settings.js?nocache=220"></script>
-  <script src="assets/js/cycles.js?nocache=220"></script>
-  <script src="assets/js/marker.js?nocache=220"></script>
-  <script src="assets/js/inventory.js?nocache=220"></script>
-  <script src="assets/js/treasures.js?nocache=220"></script>
-  <script src="assets/js/encounters.js?nocache=220"></script>
-  <script src="assets/js/pins.js?nocache=220"></script>
-  <script src="assets/js/map.js?nocache=220"></script>
-  <script src="assets/js/language.js?nocache=220"></script>
-  <script src="assets/js/menu.js?nocache=220"></script>
-  <script src="assets/js/routes.js?nocache=220"></script>
-  <script src="assets/js/loot.js?nocache=220"></script>
-  <script src="assets/js/scripts.js?nocache=220"></script>
->>>>>>> 3846d8a8
-  <!-- Global site tag (gtag.js) - Google Analytics -->
-  <script async src="https://www.googletagmanager.com/gtag/js?id=UA-39999584-4"></script>
-  <script>
-    window.dataLayer = window.dataLayer || [];
-
-    function gtag() {
-      dataLayer.push(arguments);
-    }
-    gtag('js', new Date());
-
-    gtag('config', 'UA-39999584-4');
-
-  </script>
-
-</body>
-
+<!DOCTYPE html>
+<html lang="en">
+
+<head>
+  <meta charset="UTF-8">
+  <meta name="viewport" content="width=device-width, initial-scale=1, shrink-to-fit=no">
+  <link rel="shortcut icon" href="./favicon.png" />
+  <title>Red Dead Online - Collectors Map</title>
+  <meta name="description"
+    content="Red Dead Online Collectors Map. Find all collectibles across the world and sell to Madam Nazar.">
+  <meta name="keywords"
+    content="Red Dead Online, Collectors Map, Collectors Map, Map, Interactive Map, Interactive, jeanropke map, jeanropke">
+  <link rel="stylesheet" href="https://unpkg.com/leaflet@1.5.1/dist/leaflet.css" />
+  <link rel="stylesheet" href="assets/css/bootstrap.min.css" />
+
+  <link rel="stylesheet" href="assets/css/styles.css?nocache=220" />
+
+  <script>
+    var nocache = 220;
+  </script>
+</head>
+
+<body>
+  <div class="side-menu">
+    <h2 id="main-header">
+      <img id="main-header-left" src="./assets/images/header_bg_left.png" alt="">
+      <div id="main-header-center">
+        <span data-text="menu.collectables">Collectables</span>
+        <h3 id="sub-header">
+          <span class="cycle-data">Loading</span> - <span class="collectables-counter"
+            data-text="menu.collectables_counter">Collected -- of --</span>
+        </h3>
+      </div>
+      <img id="main-header-right" src="./assets/images/header_bg_right.png" alt="">
+    </h2>
+    <div class="settings-container">
+      <div class="input-container-noflex">
+        <input class="input-search" type="text" id="search" placeholder="Search items. Separated by ;"
+          autocomplete="off">
+      </div>
+    </div>
+    <div class="links-container">
+      <a data-text="menu.hide_all" href="javascript:void(0);" onclick="Menu.hideAll()">Hide all</a>
+      <a data-text="menu.show_all" href="javascript:void(0);" onclick="Menu.showAll()">Show all</a>
+    </div>
+    <div>
+      <div class="menu-option clickable" data-type="american_flowers">
+        <img class="icon" src="./assets/images/icons/american-flowers.png" />
+        <span data-text="menu.american_flowers">American Wild Flowers</span>
+        <input class="input-day" type="number" min="1" max="6" name="american_flowers">
+        <div class="open-submenu"></div>
+      </div>
+      <div class="menu-hidden" data-type="american_flowers">
+        <div class="collection-value">
+          <span><span data-text="menu.collectables_value">Value</span>: $155.50</span>
+          <span class="collection-reset" data-text="menu.reset">Reset</span>
+          <span class="collection-sell" data-text="menu.sell">Sell</span>
+        </div>
+      </div>
+    </div>
+    <div>
+      <div class="menu-option clickable" data-type="card_cups">
+        <img class="icon" src="./assets/images/icons/card-cups.png" />
+        <span data-text="menu.card_cups">Tarot Cards - Cups</span>
+        <input class="input-day" type="number" min="1" max="6" name="card_cups">
+        <div class="open-submenu"></div>
+      </div>
+      <div class="menu-hidden" data-type="card_cups">
+        <div class="collection-value">
+          <span><span data-text="menu.collectables_value">Value</span>: $240.50</span>
+          <span class="collection-reset" data-text="menu.reset">Reset</span>
+          <span class="collection-sell" data-text="menu.sell">Sell</span>
+        </div>
+      </div>
+    </div>
+    <div>
+      <div class="menu-option clickable" data-type="card_swords">
+        <img class="icon" src="./assets/images/icons/card-swords.png" />
+        <span data-text="menu.card_swords">Tarot Cards - Swords</span>
+        <input class="input-day" type="number" min="1" max="6" name="card_swords">
+        <div class="open-submenu"></div>
+      </div>
+      <div class="menu-hidden" data-type="card_swords">
+        <div class="collection-value">
+          <span><span data-text="menu.collectables_value">Value</span>: $286.00</span>
+          <span class="collection-reset" data-text="menu.reset">Reset</span>
+          <span class="collection-sell" data-text="menu.sell">Sell</span>
+        </div>
+      </div>
+    </div>
+    <div>
+      <div class="menu-option clickable" data-type="card_wands">
+        <img class="icon" src="./assets/images/icons/card-wands.png" />
+        <span data-text="menu.card_wands">Tarot Cards - Wands</span>
+        <input class="input-day" type="number" min="1" max="6" name="card_wands">
+        <div class="open-submenu"></div>
+      </div>
+      <div class="menu-hidden" data-type="card_wands">
+        <div class="collection-value">
+          <span><span data-text="menu.collectables_value">Value</span>: $239.00</span>
+          <span class="collection-reset" data-text="menu.reset">Reset</span>
+          <span class="collection-sell" data-text="menu.sell">Sell</span>
+        </div>
+      </div>
+    </div>
+    <div>
+      <div class="menu-option clickable" data-type="card_pentacles">
+        <img class="icon" src="./assets/images/icons/card-pentacles.png" />
+        <span data-text="menu.card_pentacles">Tarot Cards - Pentacles</span>
+        <input class="input-day" type="number" min="1" max="6" name="card_pentacles">
+        <div class="open-submenu"></div>
+      </div>
+      <div class="menu-hidden" data-type="card_pentacles">
+        <div class="collection-value">
+          <span><span data-text="menu.collectables_value">Value</span>: $287.00</span>
+          <span class="collection-reset" data-text="menu.reset">Reset</span>
+          <span class="collection-sell" data-text="menu.sell">Sell</span>
+        </div>
+      </div>
+    </div>
+    <div>
+      <div class="menu-option clickable" data-type="lost_bracelet">
+        <img class="icon" src="./assets/images/icons/lost-bracelet.png" />
+        <span data-text="menu.lost_bracelet">Lost Jewelry - Bracelets</span>
+        <input class="input-day" type="number" min="1" max="6" name="lost_bracelet">
+        <div class="open-submenu"></div>
+      </div>
+      <div class="menu-hidden" data-type="lost_bracelet">
+        <div class="collection-value">
+          <span><span data-text="menu.collectables_value">Value</span>: $271.50</span>
+          <span class="collection-reset" data-text="menu.reset">Reset</span>
+          <span class="collection-sell" data-text="menu.sell">Sell</span>
+        </div>
+      </div>
+    </div>
+    <div>
+      <div class="menu-option clickable" data-type="lost_earrings">
+        <img class="icon" src="./assets/images/icons/lost-earrings.png" />
+        <span data-text="menu.lost_earrings">Lost Jewelry - Earrings</span>
+        <input class="input-day" type="number" min="1" max="6" name="lost_earrings">
+        <div class="open-submenu"></div>
+      </div>
+      <div class="menu-hidden" data-type="lost_earrings">
+        <div class="collection-value">
+          <span><span data-text="menu.collectables_value">Value</span>: $364.50</span>
+          <span class="collection-reset" data-text="menu.reset">Reset</span>
+          <span class="collection-sell" data-text="menu.sell">Sell</span>
+        </div>
+      </div>
+    </div>
+    <div>
+      <div class="menu-option clickable" data-type="lost_necklaces">
+        <img class="icon" src="./assets/images/icons/lost-necklaces.png" />
+        <span data-text="menu.lost_necklaces">Lost Jewelry - Necklaces</span>
+        <input class="input-day" type="number" min="1" max="6" name="lost_necklaces">
+        <div class="open-submenu"></div>
+      </div>
+      <div class="menu-hidden" data-type="lost_necklaces">
+        <div class="collection-value">
+          <span><span data-text="menu.collectables_value">Value</span>: $335.00</span>
+          <span class="collection-reset" data-text="menu.reset">Reset</span>
+          <span class="collection-sell" data-text="menu.sell">Sell</span>
+        </div>
+      </div>
+    </div>
+    <div>
+      <div class="menu-option clickable" data-type="lost_ring">
+        <img class="icon" src="./assets/images/icons/lost-ring.png" />
+        <span data-text="menu.lost_ring">Lost Jewelry - Rings</span>
+        <input class="input-day" type="number" min="1" max="6" name="lost_ring">
+        <div class="open-submenu"></div>
+      </div>
+      <div class="menu-hidden" data-type="lost_ring">
+        <div class="collection-value">
+          <span><span data-text="menu.collectables_value">Value</span>: $378.00</span>
+          <span class="collection-reset" data-text="menu.reset">Reset</span>
+          <span class="collection-sell" data-text="menu.sell">Sell</span>
+        </div>
+      </div>
+    </div>
+    <div>
+      <div class="menu-option clickable" data-type="antique_bottles">
+        <img class="icon" src="./assets/images/icons/antique-bottles.png" />
+        <span data-text="menu.antique_bottles">Antique Alcohol Bottles</span>
+        <input class="input-day" type="number" min="1" max="6" name="antique_bottles">
+        <div class="open-submenu"></div>
+      </div>
+      <div class="menu-hidden" data-type="antique_bottles">
+        <div class="collection-value">
+          <span><span data-text="menu.collectables_value">Value</span>: $160.50</span>
+          <span class="collection-reset" data-text="menu.reset">Reset</span>
+          <span class="collection-sell" data-text="menu.sell">Sell</span>
+        </div>
+      </div>
+    </div>
+    <div>
+      <div class="menu-option clickable" data-type="bird_eggs">
+        <img class="icon" src="./assets/images/icons/bird-eggs.png" />
+        <span data-text="menu.bird_eggs">Bird Eggs</span>
+        <input class="input-day" type="number" min="1" max="6" name="bird_eggs">
+        <div class="open-submenu"></div>
+      </div>
+      <div class="menu-hidden" data-type="bird_eggs">
+        <div class="collection-value">
+          <span><span data-text="menu.collectables_value">Value</span>: $182.50</span>
+          <span class="collection-reset" data-text="menu.reset">Reset</span>
+          <span class="collection-sell" data-text="menu.sell">Sell</span>
+        </div>
+      </div>
+    </div>
+    <div>
+      <div class="menu-option clickable" data-type="arrowhead">
+        <img class="icon" src="./assets/images/icons/arrowhead.png" />
+        <span data-text="menu.arrowhead">Arrowheads</span>
+        <input class="input-day" type="number" min="1" max="6" name="arrowhead">
+        <div class="open-submenu"></div>
+      </div>
+      <div class="menu-hidden" data-type="arrowhead">
+        <div class="collection-value">
+          <span><span data-text="menu.collectables_value">Value</span>: $289.00</span>
+          <span class="collection-reset" data-text="menu.reset">Reset</span>
+          <span class="collection-sell" data-text="menu.sell">Sell</span>
+        </div>
+      </div>
+    </div>
+    <div>
+      <div class="menu-option clickable" data-type="family_heirlooms">
+        <img class="icon" src="./assets/images/icons/family-heirlooms.png" />
+        <span data-text="menu.family_heirlooms">Family Heirlooms</span>
+        <input class="input-day" type="number" min="1" max="6" name="family_heirlooms">
+        <div class="open-submenu"></div>
+      </div>
+      <div class="menu-hidden" data-type="family_heirlooms">
+        <div class="collection-value">
+          <span><span data-text="menu.collectables_value">Value</span>: $292.50</span>
+          <span class="collection-reset" data-text="menu.reset">Reset</span>
+          <span class="collection-sell" data-text="menu.sell">Sell</span>
+        </div>
+      </div>
+    </div>
+    <div>
+      <div class="menu-option clickable" data-type="coin">
+        <img class="icon" src="./assets/images/icons/coin.png" />
+        <span data-text="menu.coin">Coins</span>
+        <input class="input-day" type="number" min="1" max="6" name="coin">
+        <div class="open-submenu"></div>
+      </div>
+      <div class="menu-hidden" data-type="coin">
+        <div class="collection-value">
+          <span><span data-text="menu.collectables_value">Value</span>: $540.00</span>
+          <span class="collection-reset" data-text="menu.reset">Reset</span>
+          <span class="collection-sell" data-text="menu.sell">Sell</span>
+        </div>
+      </div>
+    </div>
+
+    <div>
+      <div class="menu-option clickable" data-type="random">
+        <img class="icon" src="./assets/images/icons/random.png" />
+        <span data-text="menu.random_spots">Random Spots</span>
+        <input style="margin: auto 35px auto auto" class="input-day" type="number" min="1" max="7" name="random">
+      </div>
+    </div>
+    <h2 data-text="menu.utils">Utilities</h2>
+    <div class="menu-option clickable" data-type="nazar">
+      <img class="icon" src="./assets/images/icons/nazar.png" />
+      <span data-text="menu.madam_nazar">Madam Nazar</span>
+    </div>
+    <div class="menu-option clickable" data-type="fast_travel">
+      <img class="icon" src="./assets/images/icons/fast-travel.png" />
+      <span data-text="menu.fast_travel">Fast Travel</span>
+    </div>
+    <div class="menu-option clickable" data-type="user_pins">
+      <img class="icon" src="./assets/images/icons/pins.png" />
+      <span data-text="menu.user_pins">User Pins</span>
+    </div>
+    <div>
+      <div class="menu-option submenu-only">
+        <img class="icon" src="./assets/images/icons/random.png">
+        <span data-text="menu.random_encounters">Random Encounters</span>
+        <div class="open-submenu" style="margin: auto 0 auto auto;"></div>
+      </div>
+      <div class="menu-hidden">
+        <div class="collectible-wrapper clickable" data-type="egg_encounter">
+          <img src="./assets/images/icons/egg-encounter.png" class="collectible-icon" />
+          <span class="collectible-text">
+            <p class="collectible" data-text="menu.egg_encounter">Egg Encounter</p>
+          </span>
+        </div>
+        <div class="collectible-wrapper clickable" data-type="grave_robber">
+          <img src="./assets/images/icons/grave-robber.png" class="collectible-icon" />
+          <span class="collectible-text">
+            <p class="collectible" data-text="menu.grave_robber">Grave Robber</p>
+          </span>
+        </div>
+        <div class="collectible-wrapper clickable" data-type="dog_encounter">
+          <img src="./assets/images/icons/dog-encounter.png" class="collectible-icon" />
+          <span class="collectible-text">
+            <p class="collectible" data-text="menu.dog_encounter">Dog Encounter</p>
+          </span>
+        </div>
+        <div class="collectible-wrapper clickable" data-type="treasure_hunter">
+          <img src="./assets/images/icons/treasure-hunter.png" class="collectible-icon" />
+          <span class="collectible-text">
+            <p class="collectible" data-text="menu.treasure_hunter">Treasure Hunter</p>
+          </span>
+        </div>
+        <div class="collectible-wrapper clickable" data-type="tree_map">
+          <img src="./assets/images/icons/tree-map.png" class="collectible-icon" />
+          <span class="collectible-text">
+            <p class="collectible" data-text="menu.tree_map">Treasure Map</p>
+          </span>
+        </div>
+        <div class="collectible-wrapper clickable" data-type="fame_seeker">
+          <img src="./assets/images/icons/fame-seeker.png" class="collectible-icon" />
+          <span class="collectible-text">
+            <p class="collectible" data-text="menu.fame_seeker">Fame Seeker</p>
+          </span>
+        </div>
+        <div class="collectible-wrapper clickable" data-type="wounded_animal">
+          <img src="./assets/images/icons/wounded-animal.png" class="collectible-icon" />
+          <span class="collectible-text">
+            <p class="collectible" data-text="menu.wounded_animal">Wounded Animal</p>
+          </span>
+        </div>
+      </div>
+    </div>
+    <div>
+      <div class="menu-option clickable" data-type="treasure">
+        <img class="icon" src="./assets/images/icons/treasure.png" />
+        <span data-text="menu.treasures">Treasures</span>
+        <div class="open-submenu" style="margin: auto 0 auto auto;"></div>
+      </div>
+      <div class="menu-hidden" data-type="treasure">
+        <div class="collection-value">
+          <a data-text="menu.hide_all" href="javascript:void(0);" onclick="Treasures.showHideAll(true)">Hide all</a>
+          <a data-text="menu.show_all" href="javascript:void(0);" onclick="Treasures.showHideAll(false)">Show all</a>
+        </div>
+      </div>
+    </div>
+
+    <div class="header">
+      <span class="header-border"></span>
+      <h2 class="header-title" data-text="menu.settings">Settings</h2>
+      <span class="header-border"></span>
+    </div>
+    <div class="settings-container">
+      <div class="input-container">
+        <label for="tools" data-text="menu.tool_type">Tool type</label>
+        <select class="input-day wide-select-menu" id="tools">
+          <option value="0" data-text="menu.tool_type.no_tools">No tools</option>
+          <option value="1" data-text="menu.tool_type.shovel">Shovel</option>
+          <option value="2" data-text="menu.tool_type.metal_detector">Metal detector</option>
+          <option value="3" data-text="menu.tool_type.all" selected>All</option>
+        </select>
+      </div>
+      <div class="input-container">
+        <label for="marker-cluster" data-text="menu.marker_cluster">Markers cluster</label>
+        <div class="input-checkbox-wrapper">
+          <input class="input-checkbox" type="checkbox" name="marker-cluster" value="1" id="marker-cluster" />
+          <label class="input-checkbox-label" for="marker-cluster"></label>
+        </div>
+      </div>
+      <div class="input-container">
+        <label for="reset-markers" data-text="menu.reset_markers_daily">Reset markers daily</label>
+        <div class="input-checkbox-wrapper">
+          <input class="input-checkbox" type="checkbox" name="reset-markers" value="1" id="reset-markers" />
+          <label class="input-checkbox-label" for="reset-markers"></label>
+        </div>
+      </div>
+      <div class="input-container clickable" data-toggle="modal" data-target="#clear-markers-modal">
+        <label data-text="menu.clear_markers">Reset markers now</label>
+        <div class="input-action"></div>
+      </div>
+      <hr class="menu-divider">
+      <div class="input-container">
+        <label for="pins-place-mode" data-text="menu.user_pins_place_mode">Create new pin on click</label>
+        <div class="input-checkbox-wrapper">
+          <input class="input-checkbox" type="checkbox" name="pins-place-mode" value="1" id="pins-place-mode" />
+          <label class="input-checkbox-label" for="pins-place-mode"></label>
+        </div>
+      </div>
+      <div class="input-container">
+        <label for="pins-edit-mode" data-text="menu.user_pins_edit_mode">Enable pin editing</label>
+        <div class="input-checkbox-wrapper">
+          <input class="input-checkbox" type="checkbox" name="pins-edit-mode" value="1" id="pins-edit-mode" />
+          <label class="input-checkbox-label" for="pins-edit-mode"></label>
+        </div>
+      </div>
+      <hr class="menu-divider">
+      <div class="input-container">
+        <label for="enable-inventory" data-text="menu.enable_inventory">Enable inventory</label>
+        <div class="input-checkbox-wrapper">
+          <input class="input-checkbox" type="checkbox" name="enable-inventory" value="1" id="enable-inventory" />
+          <label class="input-checkbox-label" for="enable-inventory"></label>
+        </div>
+      </div>
+      <div class="input-container">
+        <label for="enable-inventory-popups" data-text="menu.enable_inventory_popups">Enable inventory in popups</label>
+        <div class="input-checkbox-wrapper">
+          <input class="input-checkbox" type="checkbox" name="enable-inventory-popups" value="1"
+            id="enable-inventory-popups" />
+          <label class="input-checkbox-label" for="enable-inventory-popups"></label>
+        </div>
+      </div>
+      <div class="input-container">
+        <label for="enable-inventory-menu-update" data-text="menu.enable_inventory_menu_update">Toggling menu items updates inventory</label>
+        <div class="input-checkbox-wrapper">
+          <input class="input-checkbox" type="checkbox" name="enable-inventory-menu-update" value="1"
+            id="enable-inventory-menu-update" />
+          <label class="input-checkbox-label" for="enable-inventory-menu-update"></label>
+        </div>
+      </div>
+      <div class="input-container">
+        <label for="inventory-stack" data-text="menu.inventory_stack">Item stack size</label>
+        <input id="inventory-stack" class="input-day narrow-select-menu" type="number" min="1" max="10" value="10">
+      </div>
+      <div class="input-container clickable" data-toggle="modal" data-target="#clear-inventory-modal">
+        <label data-text="menu.clear_inventory">Clear inventory</label>
+        <div class="input-action"></div>
+      </div>
+      <hr class="menu-divider">
+      <div class="input-container">
+        <label for="show-coordinates" data-text="menu.show_coords">Show coordinates on click</label>
+        <div class="input-checkbox-wrapper">
+          <input class="input-checkbox" type="checkbox" name="show-coordinates" value="1" id="show-coordinates" />
+          <label class="input-checkbox-label" for="show-coordinates"></label>
+        </div>
+      </div>
+      <div class="input-container">
+        <label for="tools" data-text="menu.language">Language</label>
+        <select class="input-day wide-select-menu" id="language">
+          <option value="de-de">Deutsch</option>
+          <option value="en-us" selected>English</option>
+          <option value="es-es">Español</option>
+          <option value="fr-fr">Français</option>
+          <option value="it-it">Italiano</option>
+          <option value="hu-hu">Magyar nyelv</option>
+          <option value="pt-br">Português</option>
+          <option value="pl">Polski</option>
+          <option value="ru">Русский</option>
+          <option value="ar-ar">ٱلْعَرَبِيَّة</option>
+          <option value="ko">한국어</option>
+          <option value="th-th">ภาษาไทย</option>
+          <option value="zh-s">简体中文</option>
+          <option value="zh-t">繁体中文</option>
+        </select>
+      </div>
+    </div>
+
+    <div class="header">
+      <span class="header-border"></span>
+      <h2 class="header-title">
+        <span data-text="menu.route_generator">Route generator</span>
+        <span class="help-button">[Beta]</span>
+      </h2>
+      <span class="header-border"></span>
+    </div>
+    <div class="links-container">
+      <a data-text="menu.generate_route" href="javascript:void(0);" onclick="Routes.generatePath(true)">Generate
+        route</a>
+      <a data-text="menu.generate_route_clear" href="javascript:void(0);" onclick="Routes.clearPath()">Clear route</a>
+    </div>
+    <div class="settings-container">
+      <div class="input-container">
+        <label for="generate-route-generate-on-visit" data-text="menu.generate_route_generate_on_visit">Generate route
+          on page visit</label>
+        <div class="input-checkbox-wrapper">
+          <input class="input-checkbox" type="checkbox" name="generate-route-generate-on-visit" value="1"
+            id="generate-route-generate-on-visit" />
+          <label class="input-checkbox-label" for="generate-route-generate-on-visit"></label>
+        </div>
+      </div>
+      <div class="input-container">
+        <label for="generate-route-ignore-collected" data-text="menu.generate_route_ignore_collected">Ignore collected
+          items</label>
+        <div class="input-checkbox-wrapper">
+          <input class="input-checkbox" type="checkbox" name="generate-route-ignore-collected" value="1"
+            id="generate-route-ignore-collected" />
+          <label class="input-checkbox-label" for="generate-route-ignore-collected"></label>
+        </div>
+      </div>
+      <div class="input-container">
+        <label for="generate-route-auto-update" data-text="menu.generate_route_auto_update">Automatically
+          update route</label>
+        <div class="input-checkbox-wrapper">
+          <input class="input-checkbox" type="checkbox" name="generate-route-auto-update" value="1"
+            id="generate-route-auto-update" />
+          <label class="input-checkbox-label" for="generate-route-auto-update"></label>
+        </div>
+      </div>
+      <div class="input-container">
+        <label for="generate-route-distance" data-text="menu.generate_route_distance">Maximum line length</label>
+        <input id="generate-route-distance" class="input-day narrow-select-menu" type="number" min="1" max="200"
+          value="25">
+      </div>
+      <div class="input-container">
+        <label for="generate-route-start" data-text="menu.generate_route_start">Route starts at</label>
+        <select class="input-day wide-select-menu" id="generate-route-start">
+          <option value="SW" data-text="menu.generate_route_start.sw">Southwest (↙)</option>
+          <option value="NE" data-text="menu.generate_route_start.ne">Northeast (↗)</option>
+          <option value="N" data-text="menu.generate_route_start.n">North (↑)</option>
+          <option value="SE" data-text="menu.generate_route_start.se">Southeast (↘)</option>
+          <option value="Custom" data-text="menu.generate_route_start.custom">Custom</option>
+        </select>
+      </div>
+      <div class="input-container">
+        <label for="generate-route-start-lat" data-text="menu.generate_route_start_lat">Route start lat.</label>
+        <input id="generate-route-start-lat" class="input-day wide-select-menu" type="number" step="any"
+          value="-119.9063">
+      </div>
+      <div class="input-container">
+        <label for="generate-route-start-lng" data-text="menu.generate_route_start_lng">Route start long.</label>
+        <input id="generate-route-start-lng" class="input-day wide-select-menu" type="number" step="any" value="8.0313">
+      </div>
+    </div>
+
+    <h4 data-text="menu.custom_routes">Custom routes</h4>
+    <div class="links-container">
+      <a data-text="menu.import_route" href="javascript:void(0);" onclick="Routes.importCustomRoute()">Import
+        route</a>
+      <a data-text="menu.export_route" href="javascript:void(0);" onclick="Routes.exportCustomRoute()">Export
+        route</a>
+    </div>
+    <div class="settings-container">
+      <div class="input-container">
+        <label for="custom-routes" data-text="menu.enable_custom_route">Enable custom route</label>
+        <div class="input-checkbox-wrapper">
+          <input class="input-checkbox" type="checkbox" name="custom-routes" value="1" id="custom-routes" />
+          <label class="input-checkbox-label" for="custom-routes"></label>
+        </div>
+      </div>
+      <div class="input-container clickable" data-toggle="modal" data-target="#clear-routes-modal">
+        <label data-text="menu.clear_custom_routes">Clear custom route</label>
+        <div class="input-action"></div>
+      </div>
+    </div>
+
+    <div class="header">
+      <span class="header-border"></span>
+      <h2 class="header-title" data-text="menu.import_export_title">Import/Export</h2>
+      <span class="header-border"></span>
+    </div>
+    <div class="settings-container">
+      <div class="input-container-noflex">
+        <h4 class="no-margin-top" data-text="menu.settings_import_export_title">Settings</h4>
+      </div>
+      <div class="input-container-noflex">
+        <p class="explain-text" data-text="menu.import_export_explanation">
+          This will import or export your settings. Importing settings will replace all current settings and reload the
+          page. This feature does not include pins.
+        </p>
+      </div>
+      <div class="input-container-noflex">
+        <input id="cookie-import-file" type="file" class="input-file" autocomplete="off">
+      </div>
+      <div class="input-container-noflex">
+        <button id="cookie-import" type="button" class="btn btn-default narrow-select-menu"
+          data-text="menu.import_button">Import</button>
+        <button id="cookie-export" type="button" class="btn btn-default narrow-select-menu"
+          data-text="menu.export_button">Export</button>
+      </div>
+      <div class="input-container-noflex">
+        <h4 data-text="menu.pins_import_export_title">User Pins</h4>
+      </div>
+      <div class="input-container-noflex">
+        <p class="explain-text" data-text="menu.pins_import_export_explanation">
+          This will import or export your pins. Importing pins will replace all current pins.
+        </p>
+      </div>
+      <div class="input-container-noflex">
+        <input id="pins-import-file" type="file" class="input-file" autocomplete="off">
+      </div>
+      <div class="input-container-noflex">
+        <button id="pins-import" type="button" class="btn btn-default narrow-select-menu"
+          data-text="menu.user_pins_import">Import</button>
+        <button id="pins-export" type="button" class="btn btn-default narrow-select-menu"
+          data-text="menu.user_pins_export">Export</button>
+      </div>
+    </div>
+
+    <div class="header">
+      <span class="header-border"></span>
+      <h2 class="header-title">Debug</h2>
+      <span class="header-border"></span>
+    </div>
+    <div class="settings-container">
+      <div class="input-container-noflex">
+        <p class="explain-text">
+          These settings will not be saved. These settings are for development purposes and should not be used by
+          regular users.
+        </p>
+      </div>
+      <div class="input-container">
+        <label for="show-all-markers">Show all markers</label>
+        <div class="input-checkbox-wrapper">
+          <input class="input-checkbox" type="checkbox" name="show-all-markers" value="1" id="show-all-markers" />
+          <label class="input-checkbox-label" for="show-all-markers"></label>
+        </div>
+      </div>
+      <div class="input-container-noflex">
+        <input id="debug-marker-lat" placeholder="Lat." type="text" name="debug-marker-lat" class="input-day" value="">
+        <input id="debug-marker-lng" placeholder="Long." type="text" name="debug-marker-lng" class="input-day" value="">
+      </div>
+      <div class="input-container-noflex">
+        <input id="debug-marker-name" placeholder="Enter Debug Marker Name" type="text" class="input-search"
+          autocomplete="off">
+      </div>
+      <div class="input-container-noflex">
+        <button id="debug-place-marker" type="button" class="btn btn-default narrow-select-menu"
+          onclick="MapBase.submitDebugForm()">Place</button>
+      </div>
+    </div>
+
+    <div class="header">
+      <span class="header-border"></span>
+      <h2 class="header-title" data-text="menu.information_links">Links/Information</h2>
+      <span class="header-border"></span>
+    </div>
+    <div class="settings-container">
+      <a class="no-style wiki-page"
+        href="https://github.com/jeanropke/RDR2CollectorsMap/wiki/RDO-Collectors-Map-User-Guide-(English)"
+        target="_blank">
+        <div class="input-container clickable">
+          <label data-text="menu.read_wiki">Read this map's Wiki</label>
+          <div class="input-action external"></div>
+        </div>
+      </a>
+      <a class="no-style" href="https://jeanropke.github.io/RDOMap/" target="_blank">
+        <div class="input-container clickable">
+          <label data-text="menu.rdo_map">RDO Map</label>
+          <div class="input-action external"></div>
+        </div>
+      </a>
+      <a class="no-style" href="https://github.com/jeanropke/RDR2CollectorsMap/issues" target="_blank">
+        <div class="input-container clickable">
+          <label data-text="menu.report_issues">Report issues here</label>
+          <div class="input-action external"></div>
+        </div>
+      </a>
+      <a class="no-style" href="./index-legacy.html" target="_blank">
+        <div class="input-container clickable">
+          <label data-text="menu.return_legacy">Return to legacy version</label>
+          <div class="input-action external"></div>
+        </div>
+      </a>
+      <hr class="menu-divider">
+      <form class="donate-form" action="https://www.paypal.com/cgi-bin/webscr" method="post" target="_blank">
+        <input type="hidden" name="cmd" value="_donations" />
+        <input type="hidden" name="business" value="X3A9DHBPW3B2A" />
+        <select class="input-day" name="currency_code">
+          <option value="AUD">AUD $</option>
+          <option value="BRL">BRL R$</option>
+          <option value="CAD">CAD $</option>
+          <option value="CHF">CHF Fr.</option>
+          <option value="CZK">CZK Kč</option>
+          <option value="DKK">DKK kr.</option>
+          <option value="EUR">EUR €</option>
+          <option value="GBP">GBP £</option>
+          <option value="HKD">HKD $</option>
+          <option value="HUF">HUF Ft</option>
+          <option value="ILS">ILS ₪</option>
+          <option value="JPY">JPY ‎¥‎</option>
+          <option value="MXN">‎MXN $‎</option>
+          <option value="MYR">MYR RM</option>
+          <option value="NOK">NOK kr</option>
+          <option value="NZD">NZD $</option>
+          <option value="PHP">‎PHP ₱</option>
+          <option value="PLN">PLN gr</option>
+          <option value="RUB">RUB ₽</option>
+          <option value="SEK">SEK kr</option>
+          <option value="SGD">SGD $</option>
+          <option value="THB">THB ฿</option>
+          <option value="TWD">TWD $</option>
+          <option value="USD" selected>USD $</option>
+        </select>
+        <br>
+        <input type="image" src="https://www.paypalobjects.com/en_US/i/btn/btn_donateCC_LG.gif" border="0" name="submit"
+          title="PayPal - The safer, easier way to pay online!" alt="Donate with PayPal button" />
+        <img alt="" border="0" src="https://www.paypal.com/en_US/i/scr/pixel.gif" width="1" height="1" />
+      </form>
+    </div>
+
+    <br>
+  </div>
+  <div class="menu-toggle">></div>
+
+  <div class="timer-container display-in-front">
+    <div id="countdown">--:--:--</div>
+    <div id="day-cycle"></div>
+  </div>
+  <div class="clock-container">
+    <div id="time-in-game">--:--</div>
+    <div id="am-pm-time"></div>
+  </div>
+  <div class="counter-container">
+    <p id="item-counter">-- of --</p>
+  </div>
+  <div id="map">
+
+  </div>
+  <div class="lat-lng-container">
+    <p></p><button id="lat-lng-container-close-button">×</button>
+  </div>
+
+  <div class="map-cycle-alert hidden">
+    Today's cycles haven't been updated yet. Please refresh to check for updates.
+    <button class="close-button">×</button>
+  </div>
+
+  <!-- Modals -->
+  <div class="modal fade" id="clear-markers-modal" tabindex="-1" role="dialog" aria-labelledby="clear-markers-title">
+    <div class="modal-dialog modal-sm" role="document">
+      <div class="modal-content">
+        <div class="modal-header">
+          <h4 class="modal-title" id="clear-markers-title" data-text="menu.modal_clear_markers_title">Reset markers?
+          </h4>
+        </div>
+        <div class="modal-body" data-text="menu.modal_clear_markers_body">
+          This will reset all markers you've removed from the map. This action cannot be undone.
+        </div>
+        <div class="modal-footer">
+          <button type="button" class="btn btn-secondary" data-dismiss="modal" data-text="menu.no">No</button>
+          <button id="clear-markers" type="button" class="btn btn-danger" data-dismiss="modal"
+            data-text="menu.yes">Yes</button>
+        </div>
+      </div>
+    </div>
+  </div>
+
+  <div class="modal fade" id="clear-inventory-modal" tabindex="-1" role="dialog"
+    aria-labelledby="clear-inventory-title">
+    <div class="modal-dialog modal-sm" role="document">
+      <div class="modal-content">
+        <div class="modal-header">
+          <h4 class="modal-title" id="clear-inventory-title" data-text="menu.modal_clear_inventory_title">Clear
+            inventory?</h4>
+        </div>
+        <div class="modal-body" data-text="menu.modal_clear_inventory_body">
+          This will clear your inventory. This action cannot be undone.
+        </div>
+        <div class="modal-footer">
+          <button type="button" class="btn btn-secondary" data-dismiss="modal" data-text="menu.no">No</button>
+          <button id="clear-inventory" type="button" class="btn btn-danger" data-dismiss="modal"
+            data-text="menu.yes">Yes</button>
+        </div>
+      </div>
+    </div>
+  </div>
+
+  <div class="modal fade" id="clear-routes-modal" tabindex="-1" role="dialog" aria-labelledby="clear-routes-title">
+    <div class="modal-dialog modal-sm" role="document">
+      <div class="modal-content">
+        <div class="modal-header">
+          <h4 class="modal-title" id="clear-routes-title" data-text="menu.modal_clear_routes_title">Remove custom
+            routes?</h4>
+        </div>
+        <div class="modal-body" data-text="menu.modal_clear_routes_body">
+          This will remove all custom routes currently on the map. Unsaved progress will be lost. This action cannot be
+          undone.
+        </div>
+        <div class="modal-footer">
+          <button type="button" class="btn btn-secondary" data-dismiss="modal" data-text="menu.no">No</button>
+          <button id="clear-custom-routes" type="button" class="btn btn-danger" data-dismiss="modal"
+            data-text="menu.yes">Yes</button>
+        </div>
+      </div>
+    </div>
+  </div>
+
+  <script src="assets/js/lib/jquery-3.4.1.min.js"></script>
+  <script src="assets/js/lib/bootstrap.min.js"></script>
+  <script src="assets/js/lib/jquery.cookie.js"></script>
+  <script src="https://unpkg.com/leaflet@1.5.1/dist/leaflet.js"></script>
+  <script src="https://cdnjs.cloudflare.com/ajax/libs/OverlappingMarkerSpiderfier-Leaflet/0.2.6/oms.min.js"></script>
+  <script src="assets/js/settings.js?nocache=220"></script>
+  <script src="assets/js/cycles.js?nocache=220"></script>
+  <script src="assets/js/marker.js?nocache=220"></script>
+  <script src="assets/js/inventory.js?nocache=220"></script>
+  <script src="assets/js/treasures.js?nocache=220"></script>
+  <script src="assets/js/encounters.js?nocache=220"></script>
+  <script src="assets/js/pins.js?nocache=220"></script>
+  <script src="assets/js/map.js?nocache=220"></script>
+  <script src="assets/js/language.js?nocache=220"></script>
+  <script src="assets/js/menu.js?nocache=220"></script>
+  <script src="assets/js/routes.js?nocache=220"></script>
+  <script src="assets/js/loot.js?nocache=220"></script>
+  <script src="assets/js/scripts.js?nocache=220"></script>
+  <!-- Global site tag (gtag.js) - Google Analytics -->
+  <script async src="https://www.googletagmanager.com/gtag/js?id=UA-39999584-4"></script>
+  <script>
+    window.dataLayer = window.dataLayer || [];
+
+    function gtag() {
+      dataLayer.push(arguments);
+    }
+    gtag('js', new Date());
+
+    gtag('config', 'UA-39999584-4');
+
+  </script>
+
+</body>
+
 </html>